# The DOLFINx tutorial
[![Test, build and publish](https://github.com/jorgensd/dolfinx-tutorial/actions/workflows/build-publish.yml/badge.svg)](https://github.com/jorgensd/dolfinx-tutorial/actions/workflows/build-publish.yml)
[![Test release branch against DOLFINx nightly build](https://github.com/jorgensd/dolfinx-tutorial/actions/workflows/nightly.yml/badge.svg)](https://github.com/jorgensd/dolfinx-tutorial/actions/workflows/nightly.yml)

Author: Jørgen S. Dokken

This is the source code for the dolfinx-tutorial [webpage](https://jorgensd.github.io/dolfinx-tutorial/).
If you have any comments, corrections or questions, please submit an issue in the issue tracker.

## Contributing
If you want to contribute to this tutorial, please make a fork of the repository, make your changes, and test that the CI passes. You can do this locally by downloading [act](https://github.com/nektos/act) and call
```bash
act -j test-nightly
```
Any code added to the tutorial should work in parallel.

Alternatively, if you want to add a separate chapter, a Jupyter notebook can be added to a pull request, without integrating it into the tutorial. If so, the notebook will be reviewed and modified to be included in the tutorial.

<<<<<<< HEAD
Note that every chapter is written as an IPython notebook and a Python file. These are kept in sync by jupytext. See [their notes](https://jupytext.readthedocs.io/en/latest/install.html#jupytext-commands-in-jupyterlab) on how to keep them in sync.
=======
## Dependencies
It is adviced to use a pre-installed version of DOLFINx, for instance through conda or docker. Remaining dependencies can be installed with
```bash
python3 -m pip install --no-binary=h5py -e .
```
>>>>>>> fec08808

# Docker images
Docker images for this tutorial can be found in the [packages tab](https://github.com/jorgensd/dolfinx-tutorial/pkgs/container/dolfinx-tutorial) 

<<<<<<< HEAD
Additional requirements on top of the `dolfinx/lab:nightly` images can be found at [Dockerfile](docker/Dockerfile) and [requirements.txt](docker/requirements.txt)
=======
Additional requirements on top of the `dolfinx/lab:nightly` images can be found at [Dockerfile](docker/Dockerfile) and [pyproject.toml](./pyproject.toml)

##
An image building DOLFINx, Basix, UFL and FFCx from source can be built using:
```bash
cd docker
docker build -f ./docker/Dockerfile -t local_lab_env .
```
from the root of this repository, and run
```bash
 docker run --rm -ti -v $(pwd):/root/shared -w /root/shared  --init -p 8888:8888 local_lab_env
 ```
from the main directory.
>>>>>>> fec08808
<|MERGE_RESOLUTION|>--- conflicted
+++ resolved
@@ -16,22 +16,17 @@
 
 Alternatively, if you want to add a separate chapter, a Jupyter notebook can be added to a pull request, without integrating it into the tutorial. If so, the notebook will be reviewed and modified to be included in the tutorial.
 
-<<<<<<< HEAD
 Note that every chapter is written as an IPython notebook and a Python file. These are kept in sync by jupytext. See [their notes](https://jupytext.readthedocs.io/en/latest/install.html#jupytext-commands-in-jupyterlab) on how to keep them in sync.
-=======
+
 ## Dependencies
 It is adviced to use a pre-installed version of DOLFINx, for instance through conda or docker. Remaining dependencies can be installed with
 ```bash
 python3 -m pip install --no-binary=h5py -e .
 ```
->>>>>>> fec08808
 
 # Docker images
 Docker images for this tutorial can be found in the [packages tab](https://github.com/jorgensd/dolfinx-tutorial/pkgs/container/dolfinx-tutorial) 
 
-<<<<<<< HEAD
-Additional requirements on top of the `dolfinx/lab:nightly` images can be found at [Dockerfile](docker/Dockerfile) and [requirements.txt](docker/requirements.txt)
-=======
 Additional requirements on top of the `dolfinx/lab:nightly` images can be found at [Dockerfile](docker/Dockerfile) and [pyproject.toml](./pyproject.toml)
 
 ##
@@ -44,5 +39,4 @@
 ```bash
  docker run --rm -ti -v $(pwd):/root/shared -w /root/shared  --init -p 8888:8888 local_lab_env
  ```
-from the main directory.
->>>>>>> fec08808
+from the main directory.