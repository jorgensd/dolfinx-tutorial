# The DOLFINx tutorial

[![Test, build and publish](https://github.com/jorgensd/dolfinx-tutorial/actions/workflows/deploy.yml/badge.svg)](https://github.com/jorgensd/dolfinx-tutorial/actions/workflows/deploy.yml)
[![Test release branch against DOLFINx nightly build](https://github.com/jorgensd/dolfinx-tutorial/actions/workflows/test_nightly.yml/badge.svg)](https://github.com/jorgensd/dolfinx-tutorial/actions/workflows/test_nightly.yml)

Author: Jørgen S. Dokken

This is the source code for the dolfinx-tutorial [webpage](https://jorgensd.github.io/dolfinx-tutorial/).
If you have any comments, corrections or questions, please submit an issue in the issue tracker.

## Contributing

If you want to contribute to this tutorial, please make a fork of the repository, make your changes, and test that the CI passes. 

Alternatively, if you want to add a separate chapter, a Jupyter notebook can be added to a pull request, without integrating it into the tutorial. If so, the notebook will be reviewed and modified to be included in the tutorial.

Any code added to the tutorial should work in parallel. If any changes are made to `ipynb` files, please ensure that these changes are reflected in the corresponding `py` files by using [`jupytext`](https://jupytext.readthedocs.io/en/latest/faq.html#can-i-use-jupytext-with-jupyterhub-binder-nteract-colab-saturn-or-azure):


## Building the book and running code
The book is built using [jupyterbook](https://jupyterbook.org/). The following environment variables should be set if you want to build the book
```bash
PYVISTA_OFF_SCREEN=false
PYVISTA_JUPYTER_BACKEND="html"
JUPYTER_EXTENSION_ENABLED=true
LIBGL_ALWAYS_SOFTWARE=1
```

If you run the tutorial using `jupyter-lab`, for instance through `conda`, one should set the following environment variables
```bash
PYVISTA_OFF_SCREEN=false
PYVISTA_JUPYTER_BACKEND="trame"
JUPYTER_EXTENSION_ENABLED=true
LIBGL_ALWAYS_SOFTWARE=1
```
If you use docker to run your code, you should set the following variables:
```bash
docker run -ti -e DISPLAY=$DISPLAY -e LIBGL_ALWAYS_SOFTWARE=1 -e PYVISTA_OFF_SCREEN=false -e PYVISTA_JUPYTER_BACKEND="trame" -e JUPYTER_EXTENSION_ENABLED=true --network=host -v $(pwd):/root/shared -w /root/shared  ....
```
<<<<<<< HEAD

To run python scripts, either choose `PYVISTA_OFF_SCREEN=True` to get screenshots, or render interactive plots with `PYVISTA_OFF_SCREEN=False`

=======

To run python scripts, either choose `PYVISTA_OFF_SCREEN=True` to get screenshots, or render interactive plots with `PYVISTA_OFF_SCREEN=False`
>>>>>>> 84ef93bc


```bash
python3 -m jupytext --sync  */*.ipynb --set-formats ipynb,py:light
```
or
```bash
python3 -m jupytext --sync  */*.py --set-formats ipynb,py:light
```
or
```bash
python3 -m jupytext --sync  */*.py --set-formats ipynb,py:light
```

Any code added to the tutorial should work in parallel.

To strip notebook output, one can use pre-commit.

```bash
pre-commit run --all-files
```

## Dependencies

It is adviced to use a pre-installed version of DOLFINx, for instance through conda or docker. Remaining dependencies can be installed with

```bash
python3 -m pip install --no-binary=h5py -e .
```

# Docker images

Docker images for this tutorial can be found in the [packages tab](https://github.com/jorgensd/dolfinx-tutorial/pkgs/container/dolfinx-tutorial)

Additional requirements on top of the `dolfinx/lab:nightly` images can be found at [Dockerfile](docker/Dockerfile) and [pyproject.toml](./pyproject.toml)

##

An image building DOLFINx, Basix, UFL and FFCx from source can be built using:

```bash
docker build -f ./docker/Dockerfile -t local_lab_env .
```

from the root of this repository, and run

```bash
 docker run --rm -ti -v $(pwd):/root/shared -w /root/shared  --init -p 8888:8888 local_lab_env
```

from the main directory.<|MERGE_RESOLUTION|>--- conflicted
+++ resolved
@@ -37,22 +37,12 @@
 ```bash
 docker run -ti -e DISPLAY=$DISPLAY -e LIBGL_ALWAYS_SOFTWARE=1 -e PYVISTA_OFF_SCREEN=false -e PYVISTA_JUPYTER_BACKEND="trame" -e JUPYTER_EXTENSION_ENABLED=true --network=host -v $(pwd):/root/shared -w /root/shared  ....
 ```
-<<<<<<< HEAD
 
 To run python scripts, either choose `PYVISTA_OFF_SCREEN=True` to get screenshots, or render interactive plots with `PYVISTA_OFF_SCREEN=False`
-
-=======
-
-To run python scripts, either choose `PYVISTA_OFF_SCREEN=True` to get screenshots, or render interactive plots with `PYVISTA_OFF_SCREEN=False`
->>>>>>> 84ef93bc
 
 
 ```bash
 python3 -m jupytext --sync  */*.ipynb --set-formats ipynb,py:light
-```
-or
-```bash
-python3 -m jupytext --sync  */*.py --set-formats ipynb,py:light
 ```
 or
 ```bash
