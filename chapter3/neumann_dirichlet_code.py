--- conflicted
+++ resolved
@@ -158,15 +158,11 @@
 
 # +
 problem = LinearProblem(
-<<<<<<< HEAD
-    a, L, bcs=[bc], petsc_options={"ksp_type": "preonly", "pc_type": "lu"}
-=======
     a,
     L,
     bcs=[bc],
     petsc_options={"ksp_type": "preonly", "pc_type": "lu"},
     petsc_options_prefix="neumann_dirichlet_",
->>>>>>> 84ef93bc
 )
 uh = problem.solve()
 
