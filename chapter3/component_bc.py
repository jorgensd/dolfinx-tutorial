--- conflicted
+++ resolved
@@ -113,10 +113,7 @@
 # If you want to use a spatially dependent function, see
 # [FEniCS Workshop: Dirichlet conditions in mixed spaces](https://jsdokken.com/FEniCS-workshop/src/deep_dive/mixed_problems.html#dirichlet-conditions-in-mixed-spaces)
 # for a detailed discussion.
-<<<<<<< HEAD
-=======
 
->>>>>>> 84ef93bc
 
 # +
 def right(x):
