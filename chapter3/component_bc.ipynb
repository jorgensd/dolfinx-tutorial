--- conflicted
+++ resolved
@@ -137,25 +137,6 @@
   },
   {
    "cell_type": "markdown",
-<<<<<<< HEAD
-   "metadata": {},
-   "source": [
-    "Next, we locate the degrees of freedom on the top boundary.\n",
-    "However, as the boundary condition is in a sub space of our solution,\n",
-    "we have to carefully decide whoe to locate the degrees of freedom.\n",
-    "In the example below, we will use a constant value as the prescribed value.\n",
-    "This means that we can use `dolfinx.fem.locate_dofs_topological`\n",
-    "on the (un-collapsed) sub space to locate the degrees of freedom on the boundary.\n",
-    "If you want to use a spatially dependent function, see\n",
-    "[FEniCS Workshop: Dirichlet conditions in mixed spaces](https://jsdokken.com/FEniCS-workshop/src/deep_dive/mixed_problems.html#dirichlet-conditions-in-mixed-spaces)\n",
-    "for a detailed discussion."
-   ]
-  },
-  {
-   "cell_type": "code",
-   "execution_count": null,
-=======
->>>>>>> 84ef93bc
    "metadata": {
     "lines_to_next_cell": 2
    },
