# Changelog

<<<<<<< HEAD
=======
## v0.10.0

- Change how one reads in GMSH data with `gmshio`. See [the membrane code](./chapter1/membrane_code.ipynb) for more details.
- `dolfinx.fem.FiniteElement.interpolation_points()` -> `dolfinx.fem.FiniteElement.interpolation_points`.

>>>>>>> 65df3681
## v0.9.0

- `scale` in `apply_lifting` has been renamed to `alpha`
- Use `dolfinx.fem.Function.x.petsc_vec` as opposed to `dolfinx.fem.Function.vector`

## v0.8.0

- Replace all `ufl.FiniteElement` and `ufl.VectorElement` with the appropriate `basix.ufl.element`
- Replace `dolfinx.fem.FunctionSpace` with `dolfinx.fem.functionspace`

## v0.7.2

- Change pyvista backend to `html`, using Pyvista main branch
- Using DOLFINx v0.7.2 https://github.com/FEniCS/dolfinx/releases/tag/v0.7.2 as base

## v0.7.1

- No API changes, release due to various bug-fixes from the 0.7.0 release, see:
  https://github.com/FEniCS/dolfinx/releases/tag/v0.7.1 for more information

## v0.7.0

- Renamed `dolfinx.graph.create_adjacencylist` to `dolfinx.graph.adjacencylist`
- Renamed `dolfinx.plot.create_vtk_mesh` to `dolfinx.plot.vtk_mesh`
- `dolfinx.geometry.BoundingBoxTree` has been changed to `dolfinx.geometry.bb_tree`
- `create_mesh` with Meshio has been modified. Note that you now need to pass dtype `np.int32` to the cell_data.
- Update dolfinx petsc API. Now one needs to explicitly import `dolfinx.fem.petsc` and `dolfinx.fem.nls`, as PETSc is no longer a strict requirement. Replace `petsc4py.PETSc.ScalarType` with `dolfinx.default_scalar_type` in demos where we do not use `petsc4py` explicitly.

## v0.6.0

- Remove `ipygany` and `pythreejs` as plotting backends. Using `panel`.
- Add gif-output to [chapter2/diffusion_code] and [chapter2/hyperelasticity].
- Replace `dolfinx.fem.Function.geometric_dimension` with `len(dolfinx.fem.Function)`
- Improve [chapter2/ns_code2] to have better splitting scheme and density.
- Improve mesh quality in [chapter3/em].
- `jit_params` and `form_compiler_params` renamed to `*_options`.

## v0.5.0

- Using new GMSH interface in DOLFINx (`dolfinx.io.gmshio`) in all demos using GMSH
- Added a section on custom Newton-solvers, see [chapter4/newton-solver].
- Various minor DOLFINx API updates. `dolfinx.mesh.compute_boundary_facets` -> `dolfinx.mesh.exterior_facet_indices` with slightly different functionality. Use `dolfinx.mesh.MeshTagsMetaClass.find` instead of `mt.indices[mt.values==value]`.
- Various numpy updates, use `np.full_like`.
- Change all notebooks to use [jupytext](https://jupytext.readthedocs.io/en/latest/install.html) to automatically sync `.ipynb` with `.py` files.
- Add example of how to use `DOLFINx` in complex mode, see [chapter1/complex_mode].

## 0.4.1

- No changes

## 0.4.0 (05.02.2021)

- All `pyvista` plotting has been rewritten to use `ipygany` and `pythreejs` as well as using a cleaner interface.
- `dolfinx.plot.create_vtk_topology` has been renamed to `dolfinx.plot.create_vtk_mesh` and can now be directly used as input to `pyvista.UnstructuredGrid`.
- `dolfinx.fem.Function.compute_point_values` has been deprecated. Interpolation into a CG-1 is now the way of getting vertex values.
- API updates wrt. DOLFINx. `Form`->`form`, `DirichletBC`->`dirichletbc`.
- Updates on error computations in [Error control: Computing convergence rates](chapter4/convergence).
- Added tutorial on interpolation of `ufl.Expression` in [Deflection of a membrane](chapter1/membrane_code).
- Added tutorial on how to apply constant-valued Dirichlet conditions in [Deflection of a membrane](chapter1/membrane_code).
- Various API changes relating to the import structure of DOLFINx

## 0.3.0 (09.09.2021)

- Major improvements in [Form compiler parameters](chapter4/compiler_parameters), using pandas and seaborn for visualization of speed-ups gained using form compiler parameters.
- API change: `dolfinx.cpp.la.scatter_forward(u.x)` -> `u.x.scatter_forward`
- Various plotting updates due to new version of pyvista.
- Updating of the [Hyperelasticity demo](chapter2/hyperelasticity), now using DOLFINx wrappers to create the non-linear problem
- Internal updates due to bumping of jupyter-book versions
- Various typos and capitalizations fixed by @mscroggs in [PR 35](https://github.com/jorgensd/dolfinx-tutorial/pull/35).

## 0.1.0 (11.05.2021)

- First tagged release of DOLFINx Tutorial, compatible with [DOLFINx 0.1.0](https://github.com/FEniCS/dolfinx/releases/tag/0.1.0).<|MERGE_RESOLUTION|>--- conflicted
+++ resolved
@@ -1,13 +1,10 @@
 # Changelog
 
-<<<<<<< HEAD
-=======
 ## v0.10.0
 
 - Change how one reads in GMSH data with `gmshio`. See [the membrane code](./chapter1/membrane_code.ipynb) for more details.
 - `dolfinx.fem.FiniteElement.interpolation_points()` -> `dolfinx.fem.FiniteElement.interpolation_points`.
 
->>>>>>> 65df3681
 ## v0.9.0
 
 - `scale` in `apply_lifting` has been renamed to `alpha`
