{
 "cells": [
  {
   "cell_type": "markdown",
   "id": "0",
   "metadata": {},
   "source": [
    "# JIT options and visualization using Pandas\n",
    "Author: Jørgen S. Dokken\n",
    "\n",
    "In this chapter, we will explore how to optimize and inspect the integration kernels used in DOLFINx.\n",
    "As we have seen in the previous demos, DOLFINx uses the [Unified form language](https://github.com/FEniCS/ufl/) to describe variational problems.\n",
    "\n",
    "These descriptions have to be translated into code for assembling the right and left hand side of the discrete variational problem.\n",
    "\n",
    "DOLFINx uses [ffcx](https://github.com/FEniCS/ffcx/) to generate efficient C code assembling the element matrices.\n",
    "This C code is in turn compiled using [CFFI](https://cffi.readthedocs.io/en/latest/), and we can specify a variety of compile options.\n",
    "\n",
    "We start by specifying the current directory as the location to place the generated C files, we obtain the current directory using pathlib"
   ]
  },
  {
   "cell_type": "code",
   "execution_count": null,
   "id": "1",
   "metadata": {
    "lines_to_end_of_cell_marker": 2
   },
   "outputs": [],
   "source": [
    "import pandas as pd\n",
    "import seaborn\n",
    "import time\n",
    "\n",
    "from ufl import TestFunction, TrialFunction, dx, inner\n",
    "from dolfinx.mesh import create_unit_cube\n",
    "from dolfinx.fem.petsc import assemble_matrix\n",
    "from dolfinx.fem import functionspace, form\n",
    "\n",
    "from mpi4py import MPI\n",
    "from pathlib import Path\n",
    "from typing import Dict\n",
    "\n",
    "cache_dir = f\"{str(Path.cwd())}/.cache\"\n",
    "print(f\"Directory to put C files in: {cache_dir}\")"
   ]
  },
  {
   "cell_type": "markdown",
   "id": "2",
   "metadata": {
    "lines_to_next_cell": 2
   },
   "source": [
<<<<<<< HEAD
    "Next we generate a general function to assemble the mass matrix for a unit cube. Note that we use `dolfinx.fem.form` to compile the variational form. For codes using `dolfinx.fem.petsc.LinearProblem`, you can supply `jit_options` as a keyword argument."
=======
    "Next we generate a general function to assemble the mass matrix for a unit cube. Note that we use `dolfinx.fem.form` to compile the variational form.\n",
    "For codes using `dolfinx.fem.petsc.LinearProblem`, you can supply `jit_options` as a keyword argument."
>>>>>>> 84ef93bc
   ]
  },
  {
   "cell_type": "code",
   "execution_count": null,
   "id": "3",
   "metadata": {},
   "outputs": [],
   "source": [
    "def compile_form(space: str, degree: int, jit_options: Dict):\n",
    "    N = 10\n",
    "    mesh = create_unit_cube(MPI.COMM_WORLD, N, N, N)\n",
    "    V = functionspace(mesh, (space, degree))\n",
    "    u = TrialFunction(V)\n",
    "    v = TestFunction(V)\n",
    "    a = inner(u, v) * dx\n",
    "    a_compiled = form(a, jit_options=jit_options)\n",
    "    start = time.perf_counter()\n",
    "    assemble_matrix(a_compiled)\n",
    "    end = time.perf_counter()\n",
    "    return end - start"
   ]
  },
  {
   "cell_type": "markdown",
   "id": "4",
   "metadata": {},
   "source": [
    "We start by considering the different levels of optimization that the C compiler can use on the optimized code. A list of optimization options and explanations can be found [here](https://gcc.gnu.org/onlinedocs/gcc/Optimize-Options.html)"
   ]
  },
  {
   "cell_type": "code",
   "execution_count": null,
   "id": "5",
   "metadata": {},
   "outputs": [],
   "source": [
    "optimization_options = [\"-O1\", \"-O2\", \"-O3\", \"-Ofast\"]"
   ]
  },
  {
   "cell_type": "markdown",
   "id": "6",
   "metadata": {},
   "source": [
    "The next option we can choose is if we want to compile the code with `-march=native` or not. This option enables instructions for the local machine, and can give different results on different systems. More information can be found [here](https://gcc.gnu.org/onlinedocs/gcc/AArch64-Options.html#g_t-march-and--mcpu-Feature-Modifiers)"
   ]
  },
  {
   "cell_type": "code",
   "execution_count": null,
   "id": "7",
   "metadata": {},
   "outputs": [],
   "source": [
    "march_native = [True, False]"
   ]
  },
  {
   "cell_type": "markdown",
   "id": "8",
   "metadata": {},
   "source": [
    "We choose a subset of finite element spaces, varying the order of the space to look at the effects it has on the assembly time with different compile options."
   ]
  },
  {
   "cell_type": "code",
   "execution_count": null,
   "id": "9",
   "metadata": {},
   "outputs": [],
   "source": [
    "results = {\"Space\": [], \"Degree\": [], \"Options\": [], \"Time\": []}\n",
    "for space in [\"N1curl\", \"Lagrange\", \"RT\"]:\n",
    "    for degree in [1, 2, 3]:\n",
    "        for native in march_native:\n",
    "            for option in optimization_options:\n",
    "                if native:\n",
    "                    cffi_options = [option, \"-march=native\"]\n",
    "                else:\n",
    "                    cffi_options = [option]\n",
    "                jit_options = {\n",
    "                    \"cffi_extra_compile_args\": cffi_options,\n",
    "                    \"cache_dir\": cache_dir,\n",
    "                    \"cffi_libraries\": [\"m\"],\n",
    "                }\n",
    "                runtime = compile_form(space, degree, jit_options=jit_options)\n",
    "                results[\"Space\"].append(space)\n",
    "                results[\"Degree\"].append(str(degree))\n",
    "                results[\"Options\"].append(\"\\n\".join(cffi_options))\n",
    "                results[\"Time\"].append(runtime)"
   ]
  },
  {
   "cell_type": "markdown",
   "id": "10",
   "metadata": {},
   "source": [
    "We have now stored all the results to a dictionary. To visualize it, we use pandas and its Dataframe class.\n",
    "To instpect the data in a Jupyter notebook, call the code below.\n",
    "If you are running this code in a script, you can use `print(results_df)` instead."
   ]
  },
  {
   "cell_type": "code",
   "execution_count": null,
   "id": "11",
   "metadata": {},
   "outputs": [],
   "source": [
    "results_df = pd.DataFrame.from_dict(results)\n",
    "results_df"
   ]
  },
  {
   "cell_type": "markdown",
   "id": "12",
   "metadata": {},
   "source": [
    "Next, we inspect the impact of the compiler option on each type of finite element family.\n",
    "To achieve this, we add an extra column to the dataframe, which combines the space and degree of the finite element."
   ]
  },
  {
   "cell_type": "code",
   "execution_count": null,
   "id": "13",
   "metadata": {},
   "outputs": [],
   "source": [
    "seaborn.set(style=\"ticks\")\n",
    "seaborn.set(font_scale=1.2)\n",
    "seaborn.set_style(\"darkgrid\")\n",
    "results_df[\"Element\"] = results_df[\"Space\"] + \" \" + results_df[\"Degree\"]\n",
    "elements = sorted(set(results_df[\"Element\"]))\n",
    "for element in elements:\n",
    "    df_e = results_df[results_df[\"Element\"] == element]\n",
    "    g = seaborn.catplot(x=\"Options\", y=\"Time\", kind=\"bar\", data=df_e, col=\"Element\")\n",
    "    g.fig.set_size_inches(16, 4)"
   ]
  },
  {
   "cell_type": "markdown",
   "id": "14",
   "metadata": {},
   "source": [
    "We observe that the compile time increases when increasing the degree of the function space,\n",
    "and that we get most speedup by using \"-O3\" or \"-Ofast\" combined with \"-march=native\"."
   ]
  }
 ],
 "metadata": {
  "jupytext": {
   "formats": "ipynb,py:light"
  },
  "kernelspec": {
   "display_name": "Python 3 (ipykernel)",
   "language": "python",
   "name": "python3"
  },
  "language_info": {
   "codemirror_mode": {
    "name": "ipython",
    "version": 3
   },
   "file_extension": ".py",
   "mimetype": "text/x-python",
   "name": "python",
   "nbconvert_exporter": "python",
   "pygments_lexer": "ipython3",
   "version": "3.10.12"
  }
 },
 "nbformat": 4,
 "nbformat_minor": 5
}<|MERGE_RESOLUTION|>--- conflicted
+++ resolved
@@ -52,12 +52,8 @@
     "lines_to_next_cell": 2
    },
    "source": [
-<<<<<<< HEAD
-    "Next we generate a general function to assemble the mass matrix for a unit cube. Note that we use `dolfinx.fem.form` to compile the variational form. For codes using `dolfinx.fem.petsc.LinearProblem`, you can supply `jit_options` as a keyword argument."
-=======
     "Next we generate a general function to assemble the mass matrix for a unit cube. Note that we use `dolfinx.fem.form` to compile the variational form.\n",
     "For codes using `dolfinx.fem.petsc.LinearProblem`, you can supply `jit_options` as a keyword argument."
->>>>>>> 84ef93bc
    ]
   },
   {
@@ -86,7 +82,8 @@
    "id": "4",
    "metadata": {},
    "source": [
-    "We start by considering the different levels of optimization that the C compiler can use on the optimized code. A list of optimization options and explanations can be found [here](https://gcc.gnu.org/onlinedocs/gcc/Optimize-Options.html)"
+    "We start by considering the different levels of optimization that the C compiler can use on the optimized code.\n",
+    "A list of optimization options and explanations can be found [here](https://gcc.gnu.org/onlinedocs/gcc/Optimize-Options.html)"
    ]
   },
   {
@@ -104,7 +101,9 @@
    "id": "6",
    "metadata": {},
    "source": [
-    "The next option we can choose is if we want to compile the code with `-march=native` or not. This option enables instructions for the local machine, and can give different results on different systems. More information can be found [here](https://gcc.gnu.org/onlinedocs/gcc/AArch64-Options.html#g_t-march-and--mcpu-Feature-Modifiers)"
+    "The next option we can choose is if we want to compile the code with `-march=native` or not.\n",
+    "This option enables instructions for the local machine, and can give different results on different systems.\n",
+    "More information can be found [here](https://gcc.gnu.org/onlinedocs/gcc/AArch64-Options.html#g_t-march-and--mcpu-Feature-Modifiers)"
    ]
   },
   {
