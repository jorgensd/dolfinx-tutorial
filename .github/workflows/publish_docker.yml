--- conflicted
+++ resolved
@@ -46,9 +46,6 @@
         with:
           images: ${{ env.REGISTRY }}/${{ env.IMAGE_NAME }}
 
-<<<<<<< HEAD
-      - name: Build Docker image
-=======
       - name: Set architecture tag (amd64)
         if: ${{ matrix.os == 'ubuntu-24.04' }}
         run: echo "ARCH_TAG=amd64" >> $GITHUB_ENV
@@ -59,7 +56,6 @@
 
       - name: Build and push by digest
         id: build
->>>>>>> 60bf4cf1
         uses: docker/build-push-action@v6
         with:
           file: docker/Dockerfile
@@ -73,12 +69,7 @@
           digest="${{ steps.build.outputs.digest }}"
           touch "${{ runner.temp }}/digests/${digest#sha256:}"          
 
-<<<<<<< HEAD
-      - name: Build (arm) and push (amd/arm) Docker image
-        uses: docker/build-push-action@v6
-=======
       - name: Upload digest
->>>>>>> 60bf4cf1
         if: github.event_name == 'push'
         uses: actions/upload-artifact@v4
         with:
