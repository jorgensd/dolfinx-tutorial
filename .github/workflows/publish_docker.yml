# Recipe based on: https://docs.docker.com/build/ci/github-actions/multi-platform/#distribute-build-across-multiple-runners
name: Build and publish platform dependent docker image
on:
  push:
    branches:
      - "release"
    tags:
      - "v*"
  pull_request:
    branches:
      - "release"
  workflow_dispatch:

env:
  REGISTRY: ghcr.io
  IMAGE_NAME: ${{ github.repository }}

jobs:
  build:
    strategy:
      matrix:
        os: ["ubuntu-24.04", "ubuntu-24.04-arm"]
    runs-on: ${{ matrix.os }}

    permissions:
      contents: read
      packages: write

    steps:
      - name: Checkout repository
        uses: actions/checkout@v5

      - name: Log in to the Container registry
        uses: docker/login-action@v3
        with:
          registry: ${{ env.REGISTRY }}
          username: ${{ github.actor }}
          password: ${{ secrets.GITHUB_TOKEN }}

      - name: Set up Docker Buildx
        uses: docker/setup-buildx-action@v3

      - name: Extract metadata (tags, labels) for Docker
        id: meta
        uses: docker/metadata-action@v5
        with:
          images: ${{ env.REGISTRY }}/${{ env.IMAGE_NAME }}

      - name: Set architecture tag (amd64)
        if: ${{ matrix.os == 'ubuntu-24.04' }}
        run: echo "ARCH_TAG=amd64" >> $GITHUB_ENV

      - name: Set architecture tag (arm)
        if: ${{ contains(matrix.os, 'arm') }}
        run: echo "ARCH_TAG=arm64" >> $GITHUB_ENV

      - name: Build and push by digest
        id: build
        uses: docker/build-push-action@v6
        with:
          file: docker/Dockerfile
          platforms: ${{ env.ARCH_TAG }}
          labels: ${{ steps.meta.outputs.labels }}
          outputs: type=image,"name=${{ env.REGISTRY }}/${{ env.IMAGE_NAME}}",push-by-digest=true,name-canonical=true,push=true

      - name: Export digest
        run: |
          mkdir -p ${{ runner.temp }}/digests
          digest="${{ steps.build.outputs.digest }}"
          touch "${{ runner.temp }}/digests/${digest#sha256:}"          

      - name: Upload digest
        if: github.event_name == 'push'
        uses: actions/upload-artifact@v4
        with:
          name: digests-${{ env.ARCH_TAG }}
          path: ${{ runner.temp }}/digests/*
          if-no-files-found: error
          retention-days: 1
  
  merge-and-publish:
    if: github.event_name == 'push'
    runs-on: ubuntu-latest
    needs:
      - build
    steps:
      - name: Download digests
<<<<<<< HEAD
        uses: actions/download-artifact@v4
=======
        uses: actions/download-artifact@v5
>>>>>>> 84ef93bc
        with:
          path: ${{ runner.temp }}/digests
          pattern: digests-*
          merge-multiple: true

      - name: Log in to the Container registry
        uses: docker/login-action@v3
        with:
          registry: ${{ env.REGISTRY }}
          username: ${{ github.actor }}
          password: ${{ secrets.GITHUB_TOKEN }}

      - name: Extract metadata (tags, labels) for Docker
        id: meta
        uses: docker/metadata-action@v5
        with:
          images: ${{ env.REGISTRY }}/${{ env.IMAGE_NAME }}
        

      - name: Create manifest list and push
        working-directory: ${{ runner.temp }}/digests
        run: |
          docker buildx imagetools create $(jq -cr '.tags | map("-t " + .) | join(" ")' <<< "$DOCKER_METADATA_OUTPUT_JSON") \
            $(printf '${{ env.REGISTRY }}/${{ env.IMAGE_NAME}}@sha256:%s ' *)          

      - name: Inspect image
        run: |
          docker buildx imagetools inspect ${{ env.REGISTRY }}/${{ env.IMAGE_NAME}}:${{ steps.meta.outputs.version }}  
<|MERGE_RESOLUTION|>--- conflicted
+++ resolved
@@ -85,11 +85,7 @@
       - build
     steps:
       - name: Download digests
-<<<<<<< HEAD
-        uses: actions/download-artifact@v4
-=======
         uses: actions/download-artifact@v5
->>>>>>> 84ef93bc
         with:
           path: ${{ runner.temp }}/digests
           pattern: digests-*
