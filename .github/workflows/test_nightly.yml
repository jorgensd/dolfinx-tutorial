name: Test release branch against DOLFINx nightly build

# Controls when the action will run.
on:
  pull_request:
    branches:
      - main

  # Allows you to run this workflow manually from the Actions tab
  workflow_dispatch:
  workflow_call:
  schedule:
    - cron: "0 9 * * *"

# A workflow run is made up of one or more jobs that can run sequentially or in parallel
jobs:
  test-nightly:
    # The type of runner that the job will run on
    runs-on: ubuntu-latest
    container: ghcr.io/fenics/dolfinx/lab:nightly

    env:
      HDF5_MPI: "ON"
      PYVISTA_OFF_SCREEN: true
      DISPLAY: ":99.0"
      PYVISTA_JUPYTER_BACKEND: html

    steps:
      - uses: actions/checkout@v4

      - name: Special handling of some installation
        uses: ./.github/actions/install-dependencies

      - name: Install requirements
        run: |
          python3 -m pip install --break-system-packages -U pip setuptools pkgconfig
          python3 -m pip install --no-build-isolation --break-system-packages --no-cache-dir --no-binary=h5py . --upgrade

      - name: Test building the book
        run: PYVISTA_OFF_SCREEN=false jupyter-book build  -W .

      - name: Test building the book
        run: PYVISTA_OFF_SCREEN=false jupyter-book build  -W .

      - name: Test complex notebooks in parallel
        working-directory: chapter1
        run: |
          export PKG_CONFIG_PATH=/usr/local/dolfinx-complex/lib/pkgconfig:$PKG_CONFIG_PATH
          export PETSC_ARCH=linux-gnu-complex128-32
          export PYTHONPATH=/usr/local/dolfinx-complex/lib/python3.12/dist-packages:$PYTHONPATH
          export LD_LIBRARY_PATH=/usr/local/dolfinx-complex/lib:$LD_LIBRARY_PATH
          python3 complex_mode.py
          mpirun -n 2 python3 complex_mode.py

      - name: Test chapter 1
        working-directory: chapter1
        run: |
<<<<<<< HEAD
            python3 -c "from pyvista import start_xvfb; start_xvfb(0.1)"
            mpirun -n 2 python3 fundamentals_code.py
            mpirun -n 2 python3 nitsche.py
            mpirun -n 2 python3 membrane_code.py

      - name: Test chapter 2
        working-directory: chapter2
        run: |    
=======
          python3 -c "from pyvista import start_xvfb; start_xvfb(0.1)"
          mpirun -n 2 python3 fundamentals_code.py
          mpirun -n 2 python3 nitsche.py
          mpirun -n 2 python3 membrane_code.py

      - name: Test chapter 2
        working-directory: chapter2
        run: |
>>>>>>> d054ef73
          mpirun -n 2 python3 diffusion_code.py
          mpirun -n 2 python3 heat_code.py
          mpirun -n 2 python3 linearelasticity_code.py
          mpirun -n 2 python3 hyperelasticity.py
          mpirun -n 2 python3 nonlinpoisson_code.py
          mpirun -n 2 python3 ns_code1.py
          mpirun -n 2 python3 ns_code2.py
<<<<<<< HEAD
       
=======

>>>>>>> d054ef73
      - name: Test chapter 3
        working-directory: chapter3
        run: |
          mpirun -n 2 python3 neumann_dirichlet_code.py
          mpirun -n 2 python3 multiple_dirichlet.py
          mpirun -n 2 python3 subdomains.py
          mpirun -n 2 python3 robin_neumann_dirichlet.py
          mpirun -n 2 python3 component_bc.py
          mpirun -n 2 python3 em.py
<<<<<<< HEAD
  
=======

>>>>>>> d054ef73
      - name: Test chapter 4
        working-directory: chapter4
        run: |
          mpirun -n 2 python3 solvers.py
          mpirun -n 2 python3 convergence.py
          mpirun -n 2 python3 compiler_parameters.py
          mpirun -n 2 python3 newton-solver.py

      - uses: actions/upload-artifact@v4
        if: always()
        with:
          name: webpage
          path: ./_build/html
          retention-days: 2
          if-no-files-found: error<|MERGE_RESOLUTION|>--- conflicted
+++ resolved
@@ -55,16 +55,6 @@
       - name: Test chapter 1
         working-directory: chapter1
         run: |
-<<<<<<< HEAD
-            python3 -c "from pyvista import start_xvfb; start_xvfb(0.1)"
-            mpirun -n 2 python3 fundamentals_code.py
-            mpirun -n 2 python3 nitsche.py
-            mpirun -n 2 python3 membrane_code.py
-
-      - name: Test chapter 2
-        working-directory: chapter2
-        run: |    
-=======
           python3 -c "from pyvista import start_xvfb; start_xvfb(0.1)"
           mpirun -n 2 python3 fundamentals_code.py
           mpirun -n 2 python3 nitsche.py
@@ -73,7 +63,6 @@
       - name: Test chapter 2
         working-directory: chapter2
         run: |
->>>>>>> d054ef73
           mpirun -n 2 python3 diffusion_code.py
           mpirun -n 2 python3 heat_code.py
           mpirun -n 2 python3 linearelasticity_code.py
@@ -81,11 +70,6 @@
           mpirun -n 2 python3 nonlinpoisson_code.py
           mpirun -n 2 python3 ns_code1.py
           mpirun -n 2 python3 ns_code2.py
-<<<<<<< HEAD
-       
-=======
-
->>>>>>> d054ef73
       - name: Test chapter 3
         working-directory: chapter3
         run: |
@@ -95,11 +79,6 @@
           mpirun -n 2 python3 robin_neumann_dirichlet.py
           mpirun -n 2 python3 component_bc.py
           mpirun -n 2 python3 em.py
-<<<<<<< HEAD
-  
-=======
-
->>>>>>> d054ef73
       - name: Test chapter 4
         working-directory: chapter4
         run: |
