--- conflicted
+++ resolved
@@ -17,10 +17,6 @@
     runs-on: ubuntu-latest
     container: ghcr.io/fenics/dolfinx/lab:v0.7.0
 
-<<<<<<< HEAD
-
-=======
->>>>>>> b9c79900
     env:
       PYVISTA_TRAME_SERVER_PROXY_PREFIX: "/proxy/"
       PYVISTA_TRAME_SERVER_PROXY_ENABLED: "True"
