--- conflicted
+++ resolved
@@ -4,8 +4,9 @@
   workflow_dispatch:
   workflow_call:
   pull_request:
-    branches: ["main"]
-
+    branches: ["release"]
+  push:
+    branches: ["release"]
 env:
   HDF5_MPI: "ON"
   HDF5_DIR: "/usr/local/"
@@ -15,11 +16,7 @@
 jobs:
   build-book:
     runs-on: ubuntu-latest
-<<<<<<< HEAD
     container: ghcr.io/fenics/dolfinx/lab:v0.8.0
-=======
-    container: ghcr.io/fenics/dolfinx/lab:v0.7.3
->>>>>>> 96fa05df
 
     env:
       PYVISTA_TRAME_SERVER_PROXY_PREFIX: "/proxy/"
@@ -40,10 +37,7 @@
         run: jupyter-book build . -W
 
       - uses: actions/upload-artifact@v4
-<<<<<<< HEAD
-=======
         if : always()
->>>>>>> 96fa05df
         with:
           name: webpage
           path: ./_build/html
