--- conflicted
+++ resolved
@@ -43,13 +43,8 @@
 g = gamma
 
 # We then create the mesh, which will consist of hexahedral elements, along with the function space.
-<<<<<<< HEAD
 # As we want a vector element with three components, we add `(3, )` or `(domain.geometry.dim, )` to the element tuple to make it a triplet
-# However, we also could have used `basix.ufl`s functionality, creating a vector element `element = basix.ufl.element("Lagrange", domain.topology.cell_name(), 1, shape=(domain.geometry.dim,))`, and intitializing the function space as `V = dolfinx.fem.functionspace(domain, element)`.
-=======
-# As we want a vector element with three compoenets, we add `(3, )` or `(domain.geometry.dim, )` to the element tuple to make it a triplet
 # However, we also could have used `basix.ufl`s functionality, creating a vector element `element = basix.ufl.element("Lagrange", domain.topology.cell_name(), 1, shape=(domain.geometry.dim,))`, and initializing the function space as `V = dolfinx.fem.functionspace(domain, element)`.
->>>>>>> 57de5024
 
 domain = mesh.create_box(MPI.COMM_WORLD, [np.array([0, 0, 0]), np.array([L, W, W])],
                          [20, 6, 6], cell_type=mesh.CellType.hexahedron)
