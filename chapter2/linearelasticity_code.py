# ---
# jupyter:
#   jupytext:
#     formats: ipynb,py:light
#     text_representation:
#       extension: .py
#       format_name: light
#       format_version: '1.5'
<<<<<<< HEAD
#       jupytext_version: 1.16.6
=======
#       jupytext_version: 1.16.5
>>>>>>> 92cdebc9
#   kernelspec:
#     display_name: Python 3 (ipykernel)
#     language: python
#     name: python3
# ---

# # Implementation
# Author: Jørgen S. Dokken
#
# In this tutorial, you will learn how to:
# - Use a vector function space
# - Create a constant boundary condition on a vector space
# - Visualize cell wise constant functions
# - Compute Von Mises stresses
#
# ## Test problem
# As a test example, we will model a clamped beam deformed under its own weigth in 3D. This can be modeled, by setting the right-hand side body force per unit volume to $f=(0,0,-\rho g)$ with $\rho$ the density of the beam and $g$ the acceleration of gravity. The beam is box-shaped with length $L$ and has a square cross section of width $W$. We set $u=u_D=(0,0,0)$ at the clamped end, x=0. The rest of the boundary is traction free, that is, we set $T=0$. We start by defining the physical variables used in the program.

# Scaled variable
import pyvista
from dolfinx import mesh, fem, plot, io, default_scalar_type
from dolfinx.fem.petsc import LinearProblem
from mpi4py import MPI
import ufl
import numpy as np
L = 1
W = 0.2
mu = 1
rho = 1
delta = W / L
gamma = 0.4 * delta**2
beta = 1.25
lambda_ = beta
g = gamma

# We then create the mesh, which will consist of hexahedral elements, along with the function space.
# As we want a vector element with three compoenets, we add `(3, )` or `(domain.geometry.dim, )` to the element tuple to make it a triplet
# However, we also could have used `basix.ufl`s functionality, creating a vector element `element = basix.ufl.element("Lagrange", domain.topology.cell_name(), 1, shape=(domain.geometry.dim,))`, and intitializing the function space as `V = dolfinx.fem.functionspace(domain, element)`.

domain = mesh.create_box(MPI.COMM_WORLD, [np.array([0, 0, 0]), np.array([L, W, W])],
                         [20, 6, 6], cell_type=mesh.CellType.hexahedron)
V = fem.functionspace(domain, ("Lagrange", 1, (domain.geometry.dim, )))


# ## Boundary conditions
# As we would like to clamp the boundary at $x=0$, we do this by using a marker function, which locates the facets where $x$ is close to zero by machine precision.

# +
def clamped_boundary(x):
    return np.isclose(x[0], 0)


fdim = domain.topology.dim - 1
boundary_facets = mesh.locate_entities_boundary(domain, fdim, clamped_boundary)

u_D = np.array([0, 0, 0], dtype=default_scalar_type)
bc = fem.dirichletbc(u_D, fem.locate_dofs_topological(V, fdim, boundary_facets), V)
# -

# As we want the traction $T$ over the remaining boundary to be $0$, we create a `dolfinx.Constant`

T = fem.Constant(domain, default_scalar_type((0, 0, 0)))

# We also want to specify the integration measure $\mathrm{d}s$, which should be the integral over the boundary of our domain. We do this by using `ufl`, and its built in integration measures

ds = ufl.Measure("ds", domain=domain)


# ## Variational formulation
# We are now ready to create our variational formulation in close to mathematical syntax, as for the previous problems.

# +
def epsilon(u):
    return ufl.sym(ufl.grad(u))  # Equivalent to 0.5*(ufl.nabla_grad(u) + ufl.nabla_grad(u).T)


def sigma(u):
    return lambda_ * ufl.nabla_div(u) * ufl.Identity(len(u)) + 2 * mu * epsilon(u)


u = ufl.TrialFunction(V)
v = ufl.TestFunction(V)
f = fem.Constant(domain, default_scalar_type((0, 0, -rho * g)))
a = ufl.inner(sigma(u), epsilon(v)) * ufl.dx
L = ufl.dot(f, v) * ufl.dx + ufl.dot(T, v) * ds
# -

# ```{note}
# Note that we used `nabla_grad` and optionally `nabla_div` for the variational formulation, as oposed to our previous usage of
# `div` and `grad`. This is because for scalar functions $\nabla u$ has a clear meaning
# $\nabla u = \left(\frac{\partial u}{\partial x}, \frac{\partial u}{\partial y}, \frac{\partial u}{\partial z} \right)$.
#
# However, if $u$ is vector valued, the meaning is less clear. Some sources define $\nabla u$ as a matrix with the elements $\frac{\partial u_j}{\partial x_i}$, while other  sources prefer
# $\frac{\partial u_i}{\partial x_j}$. In DOLFINx `grad(u)` is defined as the matrix with elements $\frac{\partial u_i}{\partial x_j}$. However, as it is common in continuum mechanics to use the other definition, `ufl` supplies us with `nabla_grad` for this purpose.
# ```
#
# ## Solve the linear variational problem
# As in the previous demos, we assemble the matrix and right hand side vector and use PETSc to solve our variational problem

problem = LinearProblem(a, L, bcs=[bc], petsc_options={"ksp_type": "preonly", "pc_type": "lu"})
uh = problem.solve()

# ## Visualization

# As in the previous demos, we can either use Pyvista or Paraview for visualization. We start by using Pyvista. Instead of adding scalar values to the grid, we add vectors.

# +
pyvista.start_xvfb()

# Create plotter and pyvista grid
p = pyvista.Plotter()
topology, cell_types, geometry = plot.vtk_mesh(V)
grid = pyvista.UnstructuredGrid(topology, cell_types, geometry)

# Attach vector values to grid and warp grid by vector
grid["u"] = uh.x.array.reshape((geometry.shape[0], 3))
actor_0 = p.add_mesh(grid, style="wireframe", color="k")
warped = grid.warp_by_vector("u", factor=1.5)
actor_1 = p.add_mesh(warped, show_edges=True)
p.show_axes()
if not pyvista.OFF_SCREEN:
    p.show()
else:
    figure_as_array = p.screenshot("deflection.png")
# -

# We could also use Paraview for visualizing this.
# As explained in previous sections, we save the solution with `XDMFFile`.
# After opening the file `deformation.xdmf` in Paraview and pressing `Apply`, one can press the `Warp by vector button` ![Warp by vector](warp_by_vector.png) or go through the top menu (`Filters->Alphabetical->Warp by Vector`) and press `Apply`. We can also change the color of the deformed beam by changing the value in the color menu ![color](color.png) from `Solid Color` to `Deformation`.

with io.XDMFFile(domain.comm, "deformation.xdmf", "w") as xdmf:
    xdmf.write_mesh(domain)
    uh.name = "Deformation"
    xdmf.write_function(uh)

# ## Stress computation
# As soon as the displacement is computed, we can compute various stress measures. We will compute the von Mises stress defined as $\sigma_m=\sqrt{\frac{3}{2}s:s}$ where $s$ is the deviatoric stress tensor $s(u)=\sigma(u)-\frac{1}{3}\mathrm{tr}(\sigma(u))I$.

s = sigma(uh) - 1. / 3 * ufl.tr(sigma(uh)) * ufl.Identity(len(uh))
von_Mises = ufl.sqrt(3. / 2 * ufl.inner(s, s))

# The `von_Mises` variable is now an expression that must be projected into an appropriate function space so that we can visualize it. As `uh` is a linear combination of first order piecewise continuous functions, the von Mises stresses will be a cell-wise constant function.

V_von_mises = fem.functionspace(domain, ("DG", 0))
stress_expr = fem.Expression(von_Mises, V_von_mises.element.interpolation_points)
stresses = fem.Function(V_von_mises)
stresses.interpolate(stress_expr)

# In the previous sections, we have only visualized first order Lagrangian functions. However, the Von Mises stresses are piecewise constant on each cell. Therefore, we modify our plotting routine slightly. The first thing we notice is that we  now set values for each cell, which has a one to one correspondence with the degrees of freedom in the function space.

warped.cell_data["VonMises"] = stresses.x.petsc_vec.array
warped.set_active_scalars("VonMises")
p = pyvista.Plotter()
p.add_mesh(warped)
p.show_axes()
if not pyvista.OFF_SCREEN:
    p.show()
else:
    stress_figure = p.screenshot(f"stresses.png")<|MERGE_RESOLUTION|>--- conflicted
+++ resolved
@@ -6,11 +6,7 @@
 #       extension: .py
 #       format_name: light
 #       format_version: '1.5'
-<<<<<<< HEAD
 #       jupytext_version: 1.16.6
-=======
-#       jupytext_version: 1.16.5
->>>>>>> 92cdebc9
 #   kernelspec:
 #     display_name: Python 3 (ipykernel)
 #     language: python
