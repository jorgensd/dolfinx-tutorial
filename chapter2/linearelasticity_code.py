--- conflicted
+++ resolved
@@ -6,11 +6,7 @@
 #       extension: .py
 #       format_name: light
 #       format_version: '1.5'
-<<<<<<< HEAD
-#       jupytext_version: 1.16.1
-=======
 #       jupytext_version: 1.15.2
->>>>>>> a679ec4a
 #   kernelspec:
 #     display_name: Python 3 (ipykernel)
 #     language: python
@@ -55,11 +51,7 @@
 
 
 # ## Boundary conditions
-<<<<<<< HEAD
-# As we would like to clamp the boundary at $x=0$, we do this by using a marker function, which locates the facets where $x$ is close to zero with machine prescision.
-=======
 # As we would like to clamp the boundary at $x=0$, we do this by using a marker function, which locate the facets where $x$ is close to zero by machine precision.
->>>>>>> a679ec4a
 
 # +
 def clamped_boundary(x):
