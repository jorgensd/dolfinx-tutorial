# ---
# jupyter:
#   jupytext:
#     formats: ipynb,py:light
#     text_representation:
#       extension: .py
#       format_name: light
#       format_version: '1.5'
<<<<<<< HEAD
#       jupytext_version: 1.16.6
=======
#       jupytext_version: 1.18.1
>>>>>>> 84ef93bc
#   kernelspec:
#     display_name: Python 3 (ipykernel)
#     language: python
#     name: python3
# ---

# # Implementation
# Author: Jørgen S. Dokken
#
# In this tutorial, you will learn how to:
# - Use a vector function space
# - Create a constant boundary condition on a vector space
# - Visualize cell-wise constant functions
# - Compute Von Mises stresses
#
# ## Test problem
# As a test example, we will model a clamped beam deformed under its own weight in 3D.
# This can be modeled, by setting the right-hand side body force per unit volume to $f=(0,0,-\rho g)$,
# where $\rho$ the density of the beam and $g$ the acceleration of gravity.
# The beam is box-shaped with length $L$ and has a square cross section of width $W$.
# We set $u=u_D=(0,0,0)$ at the clamped end, x=0. The rest of the boundary is traction free, that is, we set $T=0$.
# We start by defining the physical variables used in the program.

# +
import pyvista
from dolfinx import mesh, fem, plot, io, default_scalar_type
from dolfinx.fem.petsc import LinearProblem
from mpi4py import MPI
import ufl
import numpy as np

L = 1.0
W = 0.2
mu = 1.0
rho = 1.0
delta = W / L
gamma = 0.4 * delta**2
beta = 1.25
lambda_ = beta
g = gamma
# -

# We then create the mesh, which will consist of hexahedral elements, along with the function space.
<<<<<<< HEAD
# As we want a vector element with three components, we add `(3, )` or `(domain.geometry.dim, )` to the element tuple to make it a triplet
# However, we also could have used `basix.ufl`s functionality, creating a vector element `element = basix.ufl.element("Lagrange", domain.topology.cell_name(), 1, shape=(domain.geometry.dim,))`, and initializing the function space as `V = dolfinx.fem.functionspace(domain, element)`.
=======
# As we want a vector element with three components, we add `(3, )` or `(domain.geometry.dim, )` to the element tuple to make it a triplet.
# However, we also could have used `basix.ufl`s functionality,
# creating a vector element `el = basix.ufl.element("Lagrange", domain.basix_cell(), 1, shape=(domain.geometry.dim,))`,
# and initializing the function space as `V = dolfinx.fem.functionspace(domain, el)`.
>>>>>>> 84ef93bc

domain = mesh.create_box(
    MPI.COMM_WORLD,
    [np.array([0, 0, 0]), np.array([L, W, W])],
    [20, 6, 6],
    cell_type=mesh.CellType.hexahedron,
)
V = fem.functionspace(domain, ("Lagrange", 1, (domain.geometry.dim,)))


# ## Boundary conditions
<<<<<<< HEAD
# As we would like to clamp the boundary at $x=0$, we do this by using a marker function, which locates the facets where $x$ is close to zero by machine precision.
=======
# As we would like to clamp the boundary at $x=0$, we do this by using a marker function,
# which locates the facets where $x$ is close to zero by machine precision.

>>>>>>> 84ef93bc

# +
def clamped_boundary(x):
    return np.isclose(x[0], 0)


fdim = domain.topology.dim - 1
boundary_facets = mesh.locate_entities_boundary(domain, fdim, clamped_boundary)

u_D = np.array([0, 0, 0], dtype=default_scalar_type)
bc = fem.dirichletbc(u_D, fem.locate_dofs_topological(V, fdim, boundary_facets), V)
# -

# As we want the traction $T$ over the remaining boundary to be $0$, we create a `dolfinx.fem.Constant`

T = fem.Constant(domain, default_scalar_type((0, 0, 0)))

# We also want to specify the integration measure $\mathrm{d}s$, which should be the integral over the boundary of our domain.
# We do this by using `ufl`, and its built in integration measures

ds = ufl.Measure("ds", domain=domain)


# ## Variational formulation
# We are now ready to create our variational formulation in close to mathematical syntax, as for the previous problems.


# +
def epsilon(u):
    return ufl.sym(
        ufl.grad(u)
    )  # Equivalent to 0.5*(ufl.nabla_grad(u) + ufl.nabla_grad(u).T)


def sigma(u):
    return lambda_ * ufl.nabla_div(u) * ufl.Identity(len(u)) + 2 * mu * epsilon(u)


u = ufl.TrialFunction(V)
v = ufl.TestFunction(V)
f = fem.Constant(domain, default_scalar_type((0, 0, -rho * g)))
a = ufl.inner(sigma(u), epsilon(v)) * ufl.dx
L = ufl.dot(f, v) * ufl.dx + ufl.dot(T, v) * ds
# -

# ```{note}
# Note that we used `nabla_grad` and optionally `nabla_div` for the variational formulation, as opposed to our previous usage of
# `div` and `grad`. This is because for scalar functions $\nabla u$ has a clear meaning
# $\nabla u = \left(\frac{\partial u}{\partial x}, \frac{\partial u}{\partial y}, \frac{\partial u}{\partial z} \right)$.
#
# However, if $u$ is vector valued, the meaning is less clear.
# Some sources define $\nabla u$ as a matrix with the elements $\frac{\partial u_j}{\partial x_i}$, while other sources prefer
# $\frac{\partial u_i}{\partial x_j}$.
# In DOLFINx `grad(u)` is defined as the matrix with elements $\frac{\partial u_i}{\partial x_j}$.
# However, as it is common in continuum mechanics to use the other definition, `ufl` supplies us with `nabla_grad` for this purpose.
# ```
#
# ## Solve the linear variational problem
# As in the previous demos, we assemble the matrix and right hand side vector and use PETSc to solve our variational problem

problem = LinearProblem(
    a,
    L,
    bcs=[bc],
    petsc_options={"ksp_type": "preonly", "pc_type": "lu"},
    petsc_options_prefix="linear_elasticity",
)
uh = problem.solve()

# ## Visualization

# As in the previous demos, we can either use Pyvista or Paraview for visualization.
# We start by using Pyvista.
# In previous tutorials, we have considered scalar values, while the following section considers vectors.

# +
# Create plotter and pyvista grid
p = pyvista.Plotter()
topology, cell_types, geometry = plot.vtk_mesh(V)
grid = pyvista.UnstructuredGrid(topology, cell_types, geometry)

# Attach vector values to grid and warp grid by vector
grid["u"] = uh.x.array.reshape((geometry.shape[0], 3))
actor_0 = p.add_mesh(grid, style="wireframe", color="k")
warped = grid.warp_by_vector("u", factor=1.5)
actor_1 = p.add_mesh(warped, show_edges=True)
p.show_axes()
if not pyvista.OFF_SCREEN:
    p.show()
else:
    figure_as_array = p.screenshot("deflection.png")
# -

# We could also use Paraview for visualizing this.
# As explained in previous sections, we save the solution with `XDMFFile`.
# After opening the file `deformation.xdmf` in Paraview and pressing `Apply`,
# one can press the `Warp by vector button` ![Warp by vector](warp_by_vector.png)
# or go through the top menu (`Filters->Alphabetical->Warp by Vector`) and press `Apply`.
# We can also change the color of the deformed beam by changing the value in the
# color menu ![color](color.png) from `Solid Color` to `Deformation`.

with io.XDMFFile(domain.comm, "deformation.xdmf", "w") as xdmf:
    xdmf.write_mesh(domain)
    uh.name = "Deformation"
    xdmf.write_function(uh)

# ## Stress computation
# As soon as the displacement is computed, we can compute various stress measures.
# We will compute the von Mises stress defined as $\sigma_m=\sqrt{\frac{3}{2}s:s}$ where
# $s$ is the deviatoric stress tensor $s(u)=\sigma(u)-\frac{1}{3}\mathrm{tr}(\sigma(u))I$.

s = sigma(uh) - 1.0 / 3 * ufl.tr(sigma(uh)) * ufl.Identity(len(uh))
von_Mises = ufl.sqrt(3.0 / 2 * ufl.inner(s, s))

# The `von_Mises` variable is now an expression that must be projected into an appropriate
# function space so that we can visualize it.
# As `uh` is a linear combination of first order piecewise continuous functions,
# the von Mises stresses will be a cell-wise constant function.

V_von_mises = fem.functionspace(domain, ("DG", 0))
stress_expr = fem.Expression(von_Mises, V_von_mises.element.interpolation_points)
stresses = fem.Function(V_von_mises)
stresses.interpolate(stress_expr)

# In the previous sections, we have only visualized first order Lagrangian functions.
# However, the Von Mises stresses are piecewise constant on each cell.
# Therefore, we modify our plotting routine slightly.
# The first thing we notice is that we  now set values for each cell,
# which has a one to one correspondence with the degrees of freedom in the function space.

warped.cell_data["VonMises"] = stresses.x.petsc_vec.array
warped.set_active_scalars("VonMises")
p = pyvista.Plotter()
p.add_mesh(warped)
p.show_axes()
if not pyvista.OFF_SCREEN:
    p.show()
else:
    stress_figure = p.screenshot("stresses.png")<|MERGE_RESOLUTION|>--- conflicted
+++ resolved
@@ -6,11 +6,7 @@
 #       extension: .py
 #       format_name: light
 #       format_version: '1.5'
-<<<<<<< HEAD
-#       jupytext_version: 1.16.6
-=======
 #       jupytext_version: 1.18.1
->>>>>>> 84ef93bc
 #   kernelspec:
 #     display_name: Python 3 (ipykernel)
 #     language: python
@@ -54,15 +50,10 @@
 # -
 
 # We then create the mesh, which will consist of hexahedral elements, along with the function space.
-<<<<<<< HEAD
-# As we want a vector element with three components, we add `(3, )` or `(domain.geometry.dim, )` to the element tuple to make it a triplet
-# However, we also could have used `basix.ufl`s functionality, creating a vector element `element = basix.ufl.element("Lagrange", domain.topology.cell_name(), 1, shape=(domain.geometry.dim,))`, and initializing the function space as `V = dolfinx.fem.functionspace(domain, element)`.
-=======
 # As we want a vector element with three components, we add `(3, )` or `(domain.geometry.dim, )` to the element tuple to make it a triplet.
 # However, we also could have used `basix.ufl`s functionality,
 # creating a vector element `el = basix.ufl.element("Lagrange", domain.basix_cell(), 1, shape=(domain.geometry.dim,))`,
 # and initializing the function space as `V = dolfinx.fem.functionspace(domain, el)`.
->>>>>>> 84ef93bc
 
 domain = mesh.create_box(
     MPI.COMM_WORLD,
@@ -74,13 +65,9 @@
 
 
 # ## Boundary conditions
-<<<<<<< HEAD
-# As we would like to clamp the boundary at $x=0$, we do this by using a marker function, which locates the facets where $x$ is close to zero by machine precision.
-=======
 # As we would like to clamp the boundary at $x=0$, we do this by using a marker function,
 # which locates the facets where $x$ is close to zero by machine precision.
 
->>>>>>> 84ef93bc
 
 # +
 def clamped_boundary(x):
