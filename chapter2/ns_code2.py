--- conflicted
+++ resolved
@@ -6,11 +6,7 @@
 #       extension: .py
 #       format_name: light
 #       format_version: '1.5'
-<<<<<<< HEAD
-#       jupytext_version: 1.16.6
-=======
 #       jupytext_version: 1.18.1
->>>>>>> 84ef93bc
 #   kernelspec:
 #     display_name: Python 3 (ipykernel)
 #     language: python
@@ -21,25 +17,17 @@
 #
 # Author: Jørgen S. Dokken
 #
-<<<<<<< HEAD
-# In this section, we will turn our attention to a slightly more challenging problem: flow past a cylinder. The geometry and parameters are taken from the [DFG 2D-3 benchmark](https://wwwold.mathematik.tu-dortmund.de/~featflow/en/benchmarks/cfdbenchmarking/flow/dfg_benchmark3_re100.html) in FeatFlow.
-=======
 # In this section, we will turn our attention to a slightly more challenging problem: flow past a cylinder.
 # The geometry and parameters are taken from the
 # [DFG 2D-3 benchmark](https://wwwold.mathematik.tu-dortmund.de/~featflow/en/benchmarks/cfdbenchmarking/flow/dfg_benchmark3_re100.html) in FeatFlow.
->>>>>>> 84ef93bc
 #
 # To be able to solve this problem efficiently and ensure numerical stability,
 # we will substitute our first order backward difference scheme with a Crank-Nicholson discretization in time,
 # and a semi-implicit Adams-Bashforth approximation of the non-linear term.
 #
 # ```{admonition} Computationally demanding demo
-<<<<<<< HEAD
-# This demo is computationally demanding, with a run-time up to 15 minutes, as it is using parameters from the DFG 2D-3 benchmark, which consists of 12800 time steps.
-=======
 # This demo is computationally demanding, with a run-time up to 15 minutes,
 # as it is using parameters from the DFG 2D-3 benchmark, which consists of 12800 time steps.
->>>>>>> 84ef93bc
 # It is adviced to download this demo and  not run it in a browser.
 # This runtime of the demo can be decreased by using 2 or 3 mpi processes.
 # ```
