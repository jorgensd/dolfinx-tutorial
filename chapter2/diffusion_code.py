--- conflicted
+++ resolved
@@ -27,10 +27,6 @@
 
 # +
 import matplotlib as mpl
-<<<<<<< HEAD
-import matplotlib.pyplot as plt
-=======
->>>>>>> d054ef73
 import pyvista
 import ufl
 import numpy as np
