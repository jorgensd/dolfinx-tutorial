# Execute from root of repo as: docker buildx build --platform=linux/arm64,linux/amd64 -f docker/Dockerfile . --progress=plain
<<<<<<< HEAD
=======

FROM ghcr.io/fenics/dolfinx/lab:stable
>>>>>>> 84ef93bc

ARG TARGETPLATFORM


ENV DEB_PYTHON_INSTALL_LAYOUT=deb_system
ENV HDF5_MPI="ON"
ENV HDF5_DIR="/usr/local"

WORKDIR /tmp/
# Requirements for pyvista (gl1 and render1) and jupyterlab (nodejs and curl)
RUN apt-get update && apt-get install -y libgl1-mesa-dev mesa-utils curl
<<<<<<< HEAD
RUN curl -sL https://deb.nodesource.com/setup_18.x -o nodesource_setup.sh && \
    bash nodesource_setup.sh && \
    apt -y install nodejs

# Install netgen from source
RUN  apt-get update && \
 apt-get -y install python3 python3-tk libpython3-dev libxmu-dev tk-dev tcl-dev cmake git g++ libglu1-mesa-dev liblapacke-dev libocct-data-exchange-dev libocct-draw-dev occt-misc libtbb-dev libxi-dev
=======
# RUN curl -sL https://deb.nodesource.com/setup_18.x -o nodesource_setup.sh && \
#     bash nodesource_setup.sh && \
#     apt -y install nodejs

# Install netgen from source
RUN  apt-get update && \
    apt-get -y install python3 python3-tk libpython3-dev libxmu-dev tk-dev tcl-dev cmake git g++ libglu1-mesa-dev liblapacke-dev libocct-data-exchange-dev libocct-draw-dev occt-misc libtbb-dev libxi-dev
>>>>>>> 84ef93bc
WORKDIR /ngsuite
RUN git clone --branch=v6.2.2505 --single-branch https://github.com/NGSolve/netgen.git netgen-src
WORKDIR /ngsuite/netgen-src
RUN git submodule update --init --recursive
WORKDIR /ngsuite
RUN mkdir netgen-build
RUN mkdir netgen-install
RUN cmake -DCMAKE="-cxx-flags=-flax-vector-conversions" -DCMAKE_INSTALL_PREFIX=/ngsuite/netgen-install /ngsuite/netgen-src
RUN make
RUN make install
ENV NETGENDIR=/ngsuite/netgen-install/bin
ENV PATH=$NETGENDIR:$PATH
ENV PYTHONPATH=$NETGENDIR/../lib/python3.12/site-packages:${PYTHONPATH}:${PYTHONPATH}:$PATH

# Install vtk
RUN python3 -m pip install vtk

ADD pyproject.toml /tmp/pyproject.toml
WORKDIR /tmp
# As we install netgen from source we don't need the netgen deps here
RUN python3 -m pip install --no-cache-dir --no-binary=h5py -v .
RUN python3 -m pip cache purge
RUN python3 -m pip install ngsPETSc --no-deps

ENV PYVISTA_OFF_SCREEN="false"
ENV PYVISTA_JUPYTER_BACKEND="trame"
ENV LIBGL_ALWAYS_SOFTWARE=1

ENV PYVISTA_OFF_SCREEN="false"
ENV PYVISTA_JUPYTER_BACKEND="trame"
ENV LIBGL_ALWAYS_SOFTWARE=1

ENTRYPOINT ["jupyter", "lab", "--ip", "0.0.0.0", "--no-browser", "--allow-root"]<|MERGE_RESOLUTION|>--- conflicted
+++ resolved
@@ -1,9 +1,6 @@
 # Execute from root of repo as: docker buildx build --platform=linux/arm64,linux/amd64 -f docker/Dockerfile . --progress=plain
-<<<<<<< HEAD
-=======
 
 FROM ghcr.io/fenics/dolfinx/lab:stable
->>>>>>> 84ef93bc
 
 ARG TARGETPLATFORM
 
@@ -15,15 +12,6 @@
 WORKDIR /tmp/
 # Requirements for pyvista (gl1 and render1) and jupyterlab (nodejs and curl)
 RUN apt-get update && apt-get install -y libgl1-mesa-dev mesa-utils curl
-<<<<<<< HEAD
-RUN curl -sL https://deb.nodesource.com/setup_18.x -o nodesource_setup.sh && \
-    bash nodesource_setup.sh && \
-    apt -y install nodejs
-
-# Install netgen from source
-RUN  apt-get update && \
- apt-get -y install python3 python3-tk libpython3-dev libxmu-dev tk-dev tcl-dev cmake git g++ libglu1-mesa-dev liblapacke-dev libocct-data-exchange-dev libocct-draw-dev occt-misc libtbb-dev libxi-dev
-=======
 # RUN curl -sL https://deb.nodesource.com/setup_18.x -o nodesource_setup.sh && \
 #     bash nodesource_setup.sh && \
 #     apt -y install nodejs
@@ -31,7 +19,6 @@
 # Install netgen from source
 RUN  apt-get update && \
     apt-get -y install python3 python3-tk libpython3-dev libxmu-dev tk-dev tcl-dev cmake git g++ libglu1-mesa-dev liblapacke-dev libocct-data-exchange-dev libocct-draw-dev occt-misc libtbb-dev libxi-dev
->>>>>>> 84ef93bc
 WORKDIR /ngsuite
 RUN git clone --branch=v6.2.2505 --single-branch https://github.com/NGSolve/netgen.git netgen-src
 WORKDIR /ngsuite/netgen-src
