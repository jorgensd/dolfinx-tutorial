--- conflicted
+++ resolved
@@ -1,10 +1,5 @@
 # Execute from root of repo as: docker buildx build --platform=linux/arm64,linux/amd64 -f docker/Dockerfile ./docker/ --progress=plain
-
-<<<<<<< HEAD
 FROM ghcr.io/fenics/dolfinx/lab:nightly
-=======
-FROM ghcr.io/fenics/dolfinx/lab:v0.7.2
->>>>>>> fec08808
 ARG TARGETPLATFORM
 
 
