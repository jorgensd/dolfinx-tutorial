--- conflicted
+++ resolved
@@ -19,8 +19,4 @@
 tqdm
 
 # Pyvista
-<<<<<<< HEAD
-pyvista[all,trame]
-=======
-pyvista[all]
->>>>>>> 0fe6c209
+pyvista[all]