# ---
# jupyter:
#   jupytext:
#     formats: ipynb,py:light
#     text_representation:
#       extension: .py
#       format_name: light
#       format_version: '1.5'
<<<<<<< HEAD
#       jupytext_version: 1.16.1
=======
#       jupytext_version: 1.15.2
>>>>>>> a679ec4a
#   kernelspec:
#     display_name: Python 3 (DOLFINx complex)
#     language: python
#     name: python3-complex
# ---

# # The Poisson problem with complex numbers
#
# Author: Jørgen S. Dokken
#
# Many PDEs, such as the [Helmholtz equation](https://docs.fenicsproject.org/dolfinx/v0.4.1/python/demos/demo_helmholtz.html) require complex-valued fields.
#
# For simplicity, let us consider a Poisson equation of the form:
#
# $$-\Delta u = f \text{ in } \Omega,$$
# $$ f = -1 - 2j \text{ in } \Omega,$$
# $$ u = u_{exact} \text{ on } \partial\Omega,$$
# $$u_{exact}(x, y) = \frac{1}{2}x^2 + 1j\cdot y^2,$$
#
# As in [Solving the Poisson equation](./fundamentals) we want to express our partial differential equation as a weak formulation.
#
# We start by defining our discrete function space $V_h$, such that $u_h\in V_h$ and $u_h = \sum_{i=1}^N c_i \phi_i(x, y)$ where $\phi_i$ are **real valued** global basis functions of our space $V_h$, and $c_i \in \mathcal{C}$ are the **complex valued** degrees of freedom.
#
# Next, we choose a test function $v\in \hat V_h$ where $\hat V_h\subset V_h$ such that $v\vert_{\partial\Omega}=0$, as done in the first tutorial.
<<<<<<< HEAD
# We now need to define our inner product space. We choose the $L^2$ inner product spaces, which is a _[sesquilinear](https://en.wikipedia.org/wiki/Sesquilinear_form) 2-form_, Meaning that $\langle u, v\rangle$ is a map from $V_h\times V_h\mapsto K$, and $\langle u, v \rangle = \int_\Omega u \cdot \bar v ~\mathrm{d} x$. As it is sesquilinear, we have the following properties:
=======
# We now need to define our inner product space. We choose the $L^2$ inner product spaces, which is a _[sesquilinear](https://en.wikipedia.org/wiki/Sesquilinear_form) 2-form_, meaning that $\langle u, v\rangle$ is a map from $V_h\times V_h\mapsto K$, and $\langle u, v \rangle = \int_\Omega u \cdot \bar v ~\mathrm{d} x$. As it is sesquilinear, we have the following properties:
>>>>>>> a679ec4a
#
# $$\langle u , v \rangle = \overline{\langle v, u \rangle},$$
# $$\langle u , u \rangle \geq 0.$$
#
# We can now use this inner product space to do integration by parts
#
# $$\int_\Omega \nabla u_h \cdot \nabla \overline{v}~ \mathrm{dx} = \int_{\Omega} f \cdot \overline{v} ~\mathrm{d} s \qquad \forall v \in \hat{V}_h.$$
#
# ## Installation of FEniCSx with complex number support
#
<<<<<<< HEAD
# FEniCSx supports both real and complex numbers, meaning that we can create function spaces with real valued or complex valued coefficients.
=======
# FEniCSx supports both real and complex numbers, so we can create a function space with real valued or complex valued coefficients.
>>>>>>> a679ec4a
#

from mpi4py import MPI
import dolfinx
import numpy as np
mesh = dolfinx.mesh.create_unit_square(MPI.COMM_WORLD, 10, 10)
V = dolfinx.fem.FunctionSpace(mesh, ("Lagrange", 1))
u_r = dolfinx.fem.Function(V, dtype=np.float64) 
u_r.interpolate(lambda x: x[0])
u_c = dolfinx.fem.Function(V, dtype=np.complex128)
u_c.interpolate(lambda x:0.5*x[0]**2 + 1j*x[1]**2)
print(u_r.x.array.dtype)
print(u_c.x.array.dtype)

<<<<<<< HEAD
# However, as we would like to solve linear algebra problems on the form $Ax=b$, we need to be able to use matrices and vectors that support real and complex numbers. As [PETSc](https://petsc.org/release/) is one of the most popular interfaces to linear algebra packages, we need to be able to work with their matrix and vector structures.
=======
# However, as we would like to solve linear algebra problems of the form $Ax=b$, we need to be able to use matrices and vectors that support real and complex numbers. As [PETSc](https://petsc.org/release/) is one of the most popular interfaces to linear algebra packages, we need to be able to work with their matrix and vector structures.
>>>>>>> a679ec4a
#
# Unfortunately, PETSc only supports one floating type in their matrices, thus we need to install two versions of PETSc, one that supports `float64` and one that supports `complex128`. In the [docker images](https://hub.docker.com/r/dolfinx/dolfinx) for DOLFINx, both versions are installed, and one can switch between them by calling `source dolfinx-real-mode` or `source dolfinx-complex-mode`. For the `dolfinx/lab` images, one can change the Python kernel to be either the real or complex mode, by going to `Kernel->Change Kernel...` and choosing `Python3 (ipykernel)` (for real mode) or `Python3 (DOLFINx complex)` (for complex mode).
#
# We check that we are using the correct installation of PETSc by inspecting the scalar type.
#

from petsc4py import PETSc
from dolfinx.fem.petsc import assemble_vector
print(PETSc.ScalarType)
assert np.dtype(PETSc.ScalarType).kind == 'c'

# ## Variational problem
#
# We are now ready to define our variational problem
#

import ufl
u = ufl.TrialFunction(V)
v = ufl.TestFunction(V)
f = dolfinx.fem.Constant(mesh, PETSc.ScalarType(-1 - 2j))
a = ufl.inner(ufl.grad(u), ufl.grad(v)) * ufl.dx
L = ufl.inner(f, v) * ufl.dx

# Note that we have used the `PETSc.ScalarType` to wrap the constant source on the right hand side. This is because we want the integration kernels to assemble into the correct floating type.
#
# Secondly, note that we are using `ufl.inner` to describe multiplication of $f$ and $v$, even if they are scalar values. This is because `ufl.inner` takes the conjugate of the second argument, as decribed by the $L^2$ inner product. One could alternatively write this out explicitly
#
# ### Inner-products and derivatives
#

L2 = f * ufl.conj(v) * ufl.dx
print(L)
print(L2)

<<<<<<< HEAD
# Similarly, if we want to use the function `ufl.derivative` to take derivatives of functionals, we need to take some special care. As `ufl.derivative` inserts a `ufl.TestFunction` to represent the variation, we need to take the conjugate of this to be able to use it to assemble vectors.
=======
# Similarly, if we want to use the function `ufl.derivative` to take derivatives of functionals, we need to take some special care. As `derivative` inserts a `ufl.TestFunction` to represent the variation, we need to take the conjugate of this to in order to assemble vectors.
>>>>>>> a679ec4a
#

J = u_c**2 * ufl.dx
F = ufl.derivative(J, u_c, ufl.conj(v))
residual = assemble_vector(dolfinx.fem.form(F))
print(residual.array)

# We define our Dirichlet condition and setup and solve the variational problem.
#
# ## Solve variational problem
#

mesh.topology.create_connectivity(mesh.topology.dim-1, mesh.topology.dim)
boundary_facets = dolfinx.mesh.exterior_facet_indices(mesh.topology)
boundary_dofs = dolfinx.fem.locate_dofs_topological(V, mesh.topology.dim-1, boundary_facets)
bc = dolfinx.fem.dirichletbc(u_c, boundary_dofs)
problem = dolfinx.fem.petsc.LinearProblem(a, L, bcs=[bc])
uh = problem.solve()

<<<<<<< HEAD
# We compute the $L^2$ error and the max error
=======
# We compute the $L^2$ error and the max error.
>>>>>>> a679ec4a
#
# ## Error computation
#

x = ufl.SpatialCoordinate(mesh)
u_ex = 0.5 * x[0]**2 + 1j*x[1]**2
L2_error = dolfinx.fem.form(ufl.dot(uh-u_ex, uh-u_ex) * ufl.dx(metadata={"quadrature_degree": 5}))
local_error = dolfinx.fem.assemble_scalar(L2_error)
global_error = np.sqrt(mesh.comm.allreduce(local_error, op=MPI.SUM))
max_error = mesh.comm.allreduce(np.max(np.abs(u_c.x.array-uh.x.array)))
print(global_error, max_error)

# ## Plotting
#
<<<<<<< HEAD
# Finally, we plot the real and imaginary solution
=======
# Finally, we plot the real and imaginary solutions.
>>>>>>> a679ec4a
#

import pyvista
pyvista.start_xvfb()
p_mesh = pyvista.UnstructuredGrid(*dolfinx.plot.vtk_mesh(mesh, mesh.topology.dim))
pyvista_cells, cell_types, geometry = dolfinx.plot.vtk_mesh(V)
grid = pyvista.UnstructuredGrid(pyvista_cells, cell_types, geometry)
grid.point_data["u_real"] = uh.x.array.real
grid.point_data["u_imag"] = uh.x.array.imag
_ = grid.set_active_scalars("u_real")

p_real = pyvista.Plotter()
p_real.add_text("uh real", position="upper_edge", font_size=14, color="black")
p_real.add_mesh(grid, show_edges=True)
p_real.view_xy()
if not pyvista.OFF_SCREEN:
    p_real.show()

grid.set_active_scalars("u_imag")
p_imag = pyvista.Plotter()
p_imag.add_text("uh imag", position="upper_edge", font_size=14, color="black")
p_imag.add_mesh(grid, show_edges=True)
p_imag.view_xy()
if not pyvista.OFF_SCREEN:
    p_imag.show()

<|MERGE_RESOLUTION|>--- conflicted
+++ resolved
@@ -6,11 +6,7 @@
 #       extension: .py
 #       format_name: light
 #       format_version: '1.5'
-<<<<<<< HEAD
-#       jupytext_version: 1.16.1
-=======
 #       jupytext_version: 1.15.2
->>>>>>> a679ec4a
 #   kernelspec:
 #     display_name: Python 3 (DOLFINx complex)
 #     language: python
@@ -35,11 +31,7 @@
 # We start by defining our discrete function space $V_h$, such that $u_h\in V_h$ and $u_h = \sum_{i=1}^N c_i \phi_i(x, y)$ where $\phi_i$ are **real valued** global basis functions of our space $V_h$, and $c_i \in \mathcal{C}$ are the **complex valued** degrees of freedom.
 #
 # Next, we choose a test function $v\in \hat V_h$ where $\hat V_h\subset V_h$ such that $v\vert_{\partial\Omega}=0$, as done in the first tutorial.
-<<<<<<< HEAD
-# We now need to define our inner product space. We choose the $L^2$ inner product spaces, which is a _[sesquilinear](https://en.wikipedia.org/wiki/Sesquilinear_form) 2-form_, Meaning that $\langle u, v\rangle$ is a map from $V_h\times V_h\mapsto K$, and $\langle u, v \rangle = \int_\Omega u \cdot \bar v ~\mathrm{d} x$. As it is sesquilinear, we have the following properties:
-=======
 # We now need to define our inner product space. We choose the $L^2$ inner product spaces, which is a _[sesquilinear](https://en.wikipedia.org/wiki/Sesquilinear_form) 2-form_, meaning that $\langle u, v\rangle$ is a map from $V_h\times V_h\mapsto K$, and $\langle u, v \rangle = \int_\Omega u \cdot \bar v ~\mathrm{d} x$. As it is sesquilinear, we have the following properties:
->>>>>>> a679ec4a
 #
 # $$\langle u , v \rangle = \overline{\langle v, u \rangle},$$
 # $$\langle u , u \rangle \geq 0.$$
@@ -50,15 +42,11 @@
 #
 # ## Installation of FEniCSx with complex number support
 #
-<<<<<<< HEAD
-# FEniCSx supports both real and complex numbers, meaning that we can create function spaces with real valued or complex valued coefficients.
-=======
 # FEniCSx supports both real and complex numbers, so we can create a function space with real valued or complex valued coefficients.
->>>>>>> a679ec4a
 #
 
+import dolfinx
 from mpi4py import MPI
-import dolfinx
 import numpy as np
 mesh = dolfinx.mesh.create_unit_square(MPI.COMM_WORLD, 10, 10)
 V = dolfinx.fem.FunctionSpace(mesh, ("Lagrange", 1))
@@ -69,11 +57,7 @@
 print(u_r.x.array.dtype)
 print(u_c.x.array.dtype)
 
-<<<<<<< HEAD
-# However, as we would like to solve linear algebra problems on the form $Ax=b$, we need to be able to use matrices and vectors that support real and complex numbers. As [PETSc](https://petsc.org/release/) is one of the most popular interfaces to linear algebra packages, we need to be able to work with their matrix and vector structures.
-=======
 # However, as we would like to solve linear algebra problems of the form $Ax=b$, we need to be able to use matrices and vectors that support real and complex numbers. As [PETSc](https://petsc.org/release/) is one of the most popular interfaces to linear algebra packages, we need to be able to work with their matrix and vector structures.
->>>>>>> a679ec4a
 #
 # Unfortunately, PETSc only supports one floating type in their matrices, thus we need to install two versions of PETSc, one that supports `float64` and one that supports `complex128`. In the [docker images](https://hub.docker.com/r/dolfinx/dolfinx) for DOLFINx, both versions are installed, and one can switch between them by calling `source dolfinx-real-mode` or `source dolfinx-complex-mode`. For the `dolfinx/lab` images, one can change the Python kernel to be either the real or complex mode, by going to `Kernel->Change Kernel...` and choosing `Python3 (ipykernel)` (for real mode) or `Python3 (DOLFINx complex)` (for complex mode).
 #
@@ -108,11 +92,7 @@
 print(L)
 print(L2)
 
-<<<<<<< HEAD
 # Similarly, if we want to use the function `ufl.derivative` to take derivatives of functionals, we need to take some special care. As `ufl.derivative` inserts a `ufl.TestFunction` to represent the variation, we need to take the conjugate of this to be able to use it to assemble vectors.
-=======
-# Similarly, if we want to use the function `ufl.derivative` to take derivatives of functionals, we need to take some special care. As `derivative` inserts a `ufl.TestFunction` to represent the variation, we need to take the conjugate of this to in order to assemble vectors.
->>>>>>> a679ec4a
 #
 
 J = u_c**2 * ufl.dx
@@ -132,11 +112,7 @@
 problem = dolfinx.fem.petsc.LinearProblem(a, L, bcs=[bc])
 uh = problem.solve()
 
-<<<<<<< HEAD
-# We compute the $L^2$ error and the max error
-=======
 # We compute the $L^2$ error and the max error.
->>>>>>> a679ec4a
 #
 # ## Error computation
 #
@@ -151,11 +127,7 @@
 
 # ## Plotting
 #
-<<<<<<< HEAD
-# Finally, we plot the real and imaginary solution
-=======
 # Finally, we plot the real and imaginary solutions.
->>>>>>> a679ec4a
 #
 
 import pyvista
