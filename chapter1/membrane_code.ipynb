--- conflicted
+++ resolved
@@ -322,26 +322,15 @@
    "outputs": [],
    "source": [
     "from dolfinx.plot import vtk_mesh\n",
-<<<<<<< HEAD
-    "import pyvista\n"
-=======
     "import pyvista"
->>>>>>> 84ef93bc
-   ]
-  },
-  {
-   "cell_type": "markdown",
-<<<<<<< HEAD
-   "id": "25",
-   "metadata": {},
-   "source": [
-    "Extract topology from mesh and create pyvista mesh"
-=======
+   ]
+  },
+  {
+   "cell_type": "markdown",
    "id": "55b28bcd",
    "metadata": {},
    "source": [
     "Extract topology from mesh and create {py:class}`pyvista.UnstructuredGrid`"
->>>>>>> 84ef93bc
    ]
   },
   {
