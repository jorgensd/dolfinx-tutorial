# ---
# jupyter:
#   jupytext:
#     formats: ipynb,py:light
#     text_representation:
#       extension: .py
#       format_name: light
#       format_version: '1.5'
#       jupytext_version: 1.18.1
#   kernelspec:
#     display_name: Python 3 (ipykernel)
#     language: python
#     name: python3
# ---

# # Implementation
#
# Author: Jørgen Schartum Dokken
#
# This implementation is an adaptation of the work in {cite}`fundamentals-FenicsTutorial` to DOLFINx.
#
# In this section, you will learn:
# - How to use the built-in meshes in DOLFINx
# - How to create a spatially varying Dirichlet boundary conditions on the whole domain boundary
# - How to define a weak formulation of your PDE
# - How to solve the resulting system of linear equations
# - How to visualize the solution using a variety of tools
# - How to compute the $L^2(\Omega)$ error and the error at mesh vertices
#
# ## Interactive tutorials
# ```{admonition} Run the tutorial as Jupyter notebook in browser
# As this book has been published as a Jupyter Book, each code can be run in your browser as a Jupyter notebook.
# To start such a notebook click the rocket symbol in the top right corner of the relevant tutorial.
# ```
#
<<<<<<< HEAD
# The Poisson problem has so far featured a general domain $\Omega$ and general functions $u_D$ for the boundary conditions and $f$ for the right hand side.
# Therefore, we need to make specific choices of $\Omega, u_D$ and $f$. A wise choice is to construct a problem  with a known analytical solution, so that we can check that the computed solution is correct. The primary candidates are lower-order polynomials. The continuous Galerkin finite element spaces of degree $r$ will exactly reproduce polynomials of degree $r$.
=======
# The Poisson problem has so far featured a general domain $\Omega$ and general functions $u_D$ for
# the boundary conditions and $f$ for the right hand side.
# Therefore, we need to make specific choices of $\Omega, u_D$ and $f$.
# A wise choice is to construct a problem  with a known analytical solution,
# so that we can check that the computed solution is correct.
# The primary candidates are lower-order polynomials.
# The continuous Galerkin finite element spaces of degree $r$ will exactly reproduce polynomials of degree $r$.
>>>>>>> 84ef93bc
# <!-- Particularly, piecewise linear continuous Galerkin finite elements are able to exactly reproduce a quadratic polynomial on
# a uniformly partitioned mesh. -->
#  We use this fact to construct a quadratic function in $2D$. In particular we choose
#
# $$
# \begin{align}
#  u_e(x,y)=1+x^2+2y^2
#  \end{align}
# $$
#
# Inserting $u_e$ in the original boundary problem, we find that
#
<<<<<<< HEAD
# Inserting $u_e$ in the original boundary problem, we find that
# \begin{align}
#     f(x,y)= -6,\qquad u_D(x,y)=u_e(x,y)=1+x^2+2y^2,
# \end{align}
=======
# $$
# \begin{align}
#     f(x,y)= -6,\qquad u_D(x,y)=u_e(x,y)=1+x^2+2y^2,
# \end{align}
# $$
#
>>>>>>> 84ef93bc
# regardless of the shape of the domain as long as we prescribe
# $u_e$ on the boundary.
#
# For simplicity, we choose the domain to be a unit square $\Omega=[0,1]\times [0,1]$
#
# This simple but very powerful method for constructing test problems is called _the method of manufactured solutions_.
# First pick a simple expression for the exact solution, plug into
# the equation to obtain the right-hand side (source term $f$).
# Then solve the equation with this right hand side, and using the exact solution as boundary condition.
# Finally, we create a program that tries to reproduce the exact solution.
#
# Note that in many cases, it can be hard to determine if the program works if it produces an error of size
# $10^{-5}$ on a $20 \times 20$ grid.
# However, since we are using Sobolev spaces, we usually know about the numerical errors _asymptotic properties_.
# For instance that it is proportional to $h^2$ if $h$ is the size of a cell in the mesh.
# We can then compare the error on meshes with different $h$-values to see if the asymptotic behavior is correct.
# This technique will be explained in detail in the chapter [Improving your fenics code](./../chapter4/convergence).
#
# However, in cases where we have a solution we know that should have no approximation error,
# we know that the solution should be produced to machine precision by the program.

# A major difference between a traditional FEniCS code and a FEniCSx code,
# is that one is not advised to use the wildcard import.
# We will see this throughout this first example.
#
# ## Generating  simple meshes
# The next step is to define the discrete domain, _the mesh_.
# We do this by importing one of the built-in mesh generators.
# We will build a {py:func}`unit square mesh<dolfinx.mesh.create_unit_square>`, i.e. a mesh spanning $[0,1]\times[0,1]$.
# It can consist of either triangles or quadrilaterals.

# +
from mpi4py import MPI
from dolfinx import mesh
<<<<<<< HEAD
=======
import numpy
>>>>>>> 84ef93bc

domain = mesh.create_unit_square(MPI.COMM_WORLD, 8, 8, mesh.CellType.quadrilateral)
# -

# Note that in addition to give how many elements we would like to have in each direction.
# We also have to supply the _MPI-communicator_.
# This is to specify how we would like the program to behave in parallel.
<<<<<<< HEAD
# If we supply `MPI.COMM_WORLD` we create a single mesh, whose data is distributed over the number of processors we
# would like to use. We can for instance run the program in  parallel on two processors by using `mpirun`, as:
=======
# If we supply {py:data}`MPI.COMM_WORLD<mpi4py.MPI.COMM_WORLD>` we create a single mesh,
# whose data is distributed over the number of processors we would like to use.
# We can for instance run the program in  parallel on two processors by using `mpirun`, as:
>>>>>>> 84ef93bc
# ``` bash
#  mpirun -n 2 python3 t1.py
# ```
# However, if we would like to create a separate mesh on each processor,
# we can use {py:data}`MPI.COMM_SELF<mpi4py.MPI.COMM_SELF>`.
# This is for instance  useful if we run a small problem, and would like to run it with multiple parameters.
#
# ## Defining the finite element function space
#  Once the mesh has been created, we can create the finite element function space $V$.
# The finite element function space does not need to be the same as the one used to describe the mesh.
# DOLFINx supports a wide range of arbitrary order finite element function spaces, see:
# [Supported elements in DOLFINx](https://defelement.org/lists/implementations/basix.ufl.html)
# for an extensive list.
# To create a function space, we need to specify what mesh the space is defined on,
# what element famil the space is based on, and the degree of the element.
# These can for instance be defned through a tuple `("family", degree)`, as shown below

# +
from dolfinx import fem

<<<<<<< HEAD
# + vscode={"languageId": "python"}
from dolfinx.fem import functionspace

V = functionspace(domain, ("Lagrange", 1))

# + vscode={"languageId": "python"}
from dolfinx import fem

uD = fem.Function(V)
uD.interpolate(lambda x: 1 + x[0] ** 2 + 2 * x[1] ** 2)
# -

# We now have the boundary data (and in this case the solution of
# the finite element problem) represented in the discrete function space.
# Next we would like to apply the boundary values to all degrees of freedom that are on the boundary of the discrete domain. We start by identifying the facets (line-segments) representing the outer boundary, using `dolfinx.mesh.exterior_facet_indices`.

# + vscode={"languageId": "python"}
import numpy

# Create facet to cell connectivity required to determine boundary facets
=======
V = fem.functionspace(domain, ("Lagrange", 1))
# -

# Further details about specification/customization of this tuple, see {py:class}`dolfinx.fem.ElementMetaData`.

# ##  Dirichlet boundary conditions
# Next, we create a function that will hold the Dirichlet boundary data, and use interpolation to
# fill it with the appropriate data.

uD = fem.Function(V)
uD.interpolate(lambda x: 1 + x[0] ** 2 + 2 * x[1] ** 2)

# We now have the boundary data (and in this case the solution of the finite element problem)
# represented in the discrete function space.
# Next we would like to apply the boundary values to all degrees of freedom that are on the
# boundary of the discrete domain.
# We start by identifying the facets (line-segments) representing the outer boundary,
# using {py:func}`dolfinx.mesh.exterior_facet_indices`.
# We start by creating the facet to cell connectivity required to determine boundary facets by
# calling {py:meth}`dolfinx.mesh.Topology.create_connectivity`.

>>>>>>> 84ef93bc
tdim = domain.topology.dim
fdim = tdim - 1
domain.topology.create_connectivity(fdim, tdim)
boundary_facets = mesh.exterior_facet_indices(domain.topology)

<<<<<<< HEAD
# For the current problem, as we are using the "Lagrange" 1 function space, the degrees of freedom are located at the vertices of each cell, thus each facet contains two degrees of freedom.
#
# To find the local indices of these degrees of freedom, we use `dolfinx.fem.locate_dofs_topological`, which takes in the function space, the dimension of entities in the mesh we would like to identify and the local entities.
# ```{admonition} Local ordering of degrees of freedom and mesh vertices
# Many people expect there to be a 1-1 correspondence between the mesh coordinates and the coordinates of the degrees of freedom.
# However, this is only true in the case of `Lagrange` 1 elements on a first order mesh. Therefore, in DOLFINx we use separate local numbering for the mesh coordinates and the dof coordinates. To obtain the local dof coordinates we can use `V.tabulate_dof_coordinates()`, while the ordering of the local vertices can be obtained by `mesh.geometry.x`.
=======
# For the current problem, as we are using the first order Lagrange function space,
# the degrees of freedom are located at the vertices of each cell, thus each facet contains two degrees of freedom.
#
# To find the local indices of these degrees of freedom, we use {py:func}`dolfinx.fem.locate_dofs_topological`
# which takes in the function space, the dimension of entities in the mesh we would like to identify and the local entities.
# ```{admonition} Local ordering of degrees of freedom and mesh vertices
# Many people expect there to be a 1-1 correspondence between the mesh coordinates and the coordinates of the degrees of freedom.
# However, this is only true in the case of `Lagrange` 1 elements on a first order mesh.
# Therefore, in DOLFINx we use separate local numbering for the mesh coordinates and the dof coordinates.
# To obtain the local dof coordinates we can use
# {py:meth}`V.tabulate_dof_coordinates()<dolfinx.fem.FunctionSpace.tabulate_dof_coordinates>`,
# while the ordering of the local vertices can be obtained by {py:attr}`mesh.geometry.x<dolfinx.mesh.Geometry.x>`.
>>>>>>> 84ef93bc
# ```
# With this data at hand, we can create the Dirichlet boundary condition


boundary_dofs = fem.locate_dofs_topological(V, fdim, boundary_facets)
bc = fem.dirichletbc(uD, boundary_dofs)

# ## Defining the trial and test function
#
# In mathematics, we distinguish between trial and test spaces $V$ and $\hat{V}$.
# The only difference in the present problem is the boundary conditions.
# In FEniCSx, we do not specify boundary conditions as part of the function space,
# so it is sufficient to use a common space for the trial and test function.
#
# We use the {py:mod}`Unified Form Language<ufl>` (UFL) to specify the varitional formulations.
# See {cite}`fundamentals-ufl2014` for more details.


# +
import ufl

u = ufl.TrialFunction(V)
v = ufl.TestFunction(V)
# -

# ## Defining the source term
# As the source term is constant over the domain, we use {py:class}`dolfinx.fem.Constant`

# +
from dolfinx import default_scalar_type

f = fem.Constant(domain, default_scalar_type(-6))
# -

# ```{admonition} Compilation speed-up
<<<<<<< HEAD
# Instead of wrapping $-6$ in a `dolfinx.Constant`, we could simply define $f$ as `f=-6`.
# However, if we would like to change this parameter later in the simulation, we would have to redefine our variational formulation. The `dolfinx.Constant` allows us to update the value in $f$ by using `f.value=5`. Additionally, by indicating that $f$ is a constant, we speed of compilation of the variational formulations required for the created linear system.
=======
# Instead of wrapping $-6$ in a {py:class}`dolfinx.fem.Constant`, we could simply define $f$ as `f=-6`.
# However, if we would like to change this parameter later in the simulation,
# we would have to redefine our variational formulation.
# The {py:attr}`dolfinx.fem.Constant.value` allows us to update the value in $f$ by using `f.value=5`.
# Additionally, by indicating that $f$ is a constant, we speed of compilation of the variational
# formulations required for the created linear system.
>>>>>>> 84ef93bc
# ```
#
# ## Defining the variational problem
# As we now have defined all variables used to describe our variational problem, we can create the weak formulation

a = ufl.dot(ufl.grad(u), ufl.grad(v)) * ufl.dx
L = f * v * ufl.dx

# Note that there is a very close correspondence between the Python syntax and the mathematical syntax
# $\int_{\Omega} \nabla u \cdot \nabla v ~\mathrm{d} x$ and $\int_{\Omega}fv~\mathrm{d} x$.
<<<<<<< HEAD
# The integration over the domain $\Omega$ is defined by using `ufl.dx`, an integration measure over all cells of the mesh.
=======
# The integration over the domain $\Omega$ is defined by using {py:func}`ufl.dx`, an integration
# {py:class}`measure<ufl.Measure>` over all cells of the mesh.
>>>>>>> 84ef93bc
#
# This is the key strength of FEniCSx:
# the formulas in the variational formulation translate directly to very similar Python code,
# a feature that makes it easy to specify and solve complicated PDE problems.
#
# ## Expressing inner products
# The inner product $\int_\Omega \nabla u \cdot \nabla v ~\mathrm{d} x$ can be expressed in various ways in UFL.
# We have used the notation `ufl.dot(ufl.grad(u), ufl.grad(v))*ufl.dx`.
# The {py:func}`dot<ufl.dot>` product in UFL computes the sum (contraction) over the last index
# of the first factor and first index of the second factor.
# In this case, both factors are tensors of rank one (vectors) and so the sum is just over
# the single index of both $\nabla u$ and $\nabla v$.
# To compute an inner product of matrices (with two indices),
# one must use the function {py:func}`ufl.inner` instead of {py:func}`ufl.dot`.
# For real-valued vectors, {py:func}`ufl.dot` and {py:func}`ufl.inner` are equivalent.
#
# ```{admonition} Complex numbers
# In DOLFINx, one can solve complex number problems by using an installation of PETSc using complex numbers.
# For variational formulations with complex numbers, one cannot use {py:func}`ufl.dot` to compute inner products.
# One has to use {py:func}`ufl.inner`, with the test-function as the second input argument for {py:func}`ufl.inner`.
# See [Running DOLFINx in complex mode](./complex_mode) for more information.
# ```
#
#
# ## Forming and solving the linear system
#
<<<<<<< HEAD
# Having defined the finite element variational problem and boundary condition, we can create our `dolfinx.fem.petsc.LinearProblem`, as class for solving
# the variational problem: Find $u_h\in V$ such that $a(u_h, v)==L(v) \quad \forall v \in \hat{V}$. We will use PETSc as our linear algebra backend, using a direct solver (LU-factorization).
=======
# Having defined the finite element variational problem and boundary condition,
# we can create our {py:class}`LinearProblem<dolfinx.fem.petsc.LinearProblem>` to solve the variational problem:
# Find $u_h\in V$ such that $a(u_h, v)==L(v) \quad \forall v \in \hat{V}$.
# We will use {py:mod}`PETSc<petsc4py.PETSc>` as our linear algebra backend, using a direct solver (LU-factorization).
>>>>>>> 84ef93bc
# See the [PETSc-documentation](https://petsc.org/main/docs/manual/ksp/?highlight=ksp#ksp-linear-system-solvers) of the method for more information.
# PETSc is not a required dependency of DOLFINx, and therefore we explicitly import the DOLFINx wrapper for interfacing with PETSc.
# To ensure that the options passed to the {py:class}`LinearProblem<dolfinx.fem.petsc.LinearProblem>`
# is only used for the given KSP solver, we pass a **unique** option prefix as well.

# +
from dolfinx.fem.petsc import LinearProblem

problem = LinearProblem(
<<<<<<< HEAD
    a, L, bcs=[bc], petsc_options={"ksp_type": "preonly", "pc_type": "lu"}
=======
    a,
    L,
    bcs=[bc],
    petsc_options={"ksp_type": "preonly", "pc_type": "lu"},
    petsc_options_prefix="Poisson",
>>>>>>> 84ef93bc
)
uh = problem.solve()
# -

# Using {py:meth}`problem.solve()<dolfinx.fem.petsc.LinearProblem.solve>` we solve the linear system of equations and
# return a {py:class}`Function<dolfinx.fem.Function>` containing the solution.
#
# (error-norm)=
# ## Computing the error
# Finally, we want to compute the error to check the accuracy of the solution.
# We do this by comparing the finite element solution `u` with the exact solution.
# First we interpolate the exact solution into a function space that contains it

V2 = fem.functionspace(domain, ("Lagrange", 2))
<<<<<<< HEAD
uex = fem.Function(V2)
uex.interpolate(lambda x: 1 + x[0] ** 2 + 2 * x[1] ** 2)
# -
=======
uex = fem.Function(V2, name="u_exact")
uex.interpolate(lambda x: 1 + x[0] ** 2 + 2 * x[1] ** 2)

# We compute the error in two different ways.
# First, we compute the $L^2$-norm of the error, defined by $E=\sqrt{\int_\Omega (u_D-u_h)^2\mathrm{d} x}$.
# We use UFL to express the $L^2$-error, and use {py:func}`dolfinx.fem.assemble_scalar` to compute the scalar value.
# In DOLFINx, {py:func}`assemble_scalar<dolfinx.fem.assemble_scalar>`
# only assembles over the cells on the local process.
# This means that if we use 2 processes to solve our problem,
# we need to accumulate the local contributions to get the global error (on one or all processes).
# We can do this with the {py:meth}`Comm.allreduce<mpi4py.MPI.Comm.allreduce>` function.
>>>>>>> 84ef93bc

L2_error = fem.form(ufl.inner(uh - uex, uh - uex) * ufl.dx)
error_local = fem.assemble_scalar(L2_error)
error_L2 = numpy.sqrt(domain.comm.allreduce(error_local, op=MPI.SUM))

# Secondly, we compute the maximum error at any degree of freedom.
<<<<<<< HEAD
# As the finite element function $u$ can be expressed as a linear combination of basis functions $\phi_j$, spanning the space $V$:
# $ u = \sum_{j=1}^N U_j\phi_j.$
# By writing `problem.solve()` we compute all the coefficients $U_1,\dots, U_N$. These values are known as the _degrees of freedom_ (dofs). We can access the degrees of freedom by accessing the underlying vector in `uh`.
# However, as a second order function space has more dofs than a linear function space, we cannot compare these arrays directly.
# As we allready have interpolated the exact solution into the first order space when creating the boundary condition, we can compare the maximum values at any degree of freedom of the approximation space.

# + vscode={"languageId": "python"}
error_max = numpy.max(numpy.abs(uD.x.array - uh.x.array))
# Only print the error on one process
if domain.comm.rank == 0:
=======
# As the finite element function $u$ can be expressed as a linear combination of basis functions $\phi_j$,
# spanning the space $V$: $ u = \sum_{j=1}^N U_j\phi_j.$
# By writing {py:meth}`problem.solve()<dolfinx.fem.petsc.LinearProblem.sovle>`
# we compute all the coefficients $U_1,\dots, U_N$.
# These values are known as the _degrees of freedom_ (dofs).
# We can access the degrees of freedom by accessing the underlying vector in `uh`.
# However, as a second order function space has more dofs than a linear function space,
# we cannot compare these arrays directly.
# As we already have interpolated the exact solution into the first order space when creating the boundary condition,
# we can compare the maximum values at any degree of freedom of the approximation space.

error_max = numpy.max(numpy.abs(uD.x.array - uh.x.array))
if domain.comm.rank == 0:  # Only print the error on one process
>>>>>>> 84ef93bc
    print(f"Error_L2 : {error_L2:.2e}")
    print(f"Error_max : {error_max:.2e}")

# ## Plotting the mesh using pyvista
# We will visualizing the mesh using [pyvista](https://docs.pyvista.org/), an interface to the VTK toolkit.
# We start by converting the mesh to a format that can be used with {py:mod}`pyvista`.
# To do this we use the function {py:func}`dolfinx.plot.vtk_mesh`.
# It creates the data required to create a {py:class}`pyvista.UnstructuredGrid`.
# You can print the current backend and change it with {py:func}`pyvista.set_jupyter_backend`.

# +
import pyvista

print(pyvista.global_theme.jupyter_backend)

# +
from dolfinx import plot

domain.topology.create_connectivity(tdim, tdim)
topology, cell_types, geometry = plot.vtk_mesh(domain, tdim)
grid = pyvista.UnstructuredGrid(topology, cell_types, geometry)
# -

# There are several backends that can be used with pyvista, and they have different benefits and drawbacks.
# See the [pyvista documentation](https://docs.pyvista.org/user-guide/jupyter/index.html#state-of-3d-interactive-jupyterlab-plotting)
# for more information and installation details.

# We can now use the {py:class}`pyvista.Plotter` to visualize the mesh. We visualize it by showing it in 2D and warped in 3D.
# In the jupyter notebook environment, we use the default setting of `pyvista.OFF_SCREEN=False`,
# which will render plots directly in the notebook.

plotter = pyvista.Plotter()
plotter.add_mesh(grid, show_edges=True)
plotter.view_xy()
if not pyvista.OFF_SCREEN:
    plotter.show()
else:
    figure = plotter.screenshot("fundamentals_mesh.png")

# ## Plotting a function using pyvista
# We want to plot the solution `uh`.
# As the function space used to defined the mesh is decoupled from the representation of the mesh,
# we create a mesh based on the dof coordinates for the function space `V`.
# We use {py:func}`dolfinx.plot.vtk_mesh` with the function space as input to create a mesh with
# mesh geometry based on the dof coordinates.

u_topology, u_cell_types, u_geometry = plot.vtk_mesh(V)

# Next, we create the {py:class}`pyvista.UnstructuredGrid` and add the dof-values to the mesh.

u_grid = pyvista.UnstructuredGrid(u_topology, u_cell_types, u_geometry)
u_grid.point_data["u"] = uh.x.array.real
u_grid.set_active_scalars("u")
u_plotter = pyvista.Plotter()
u_plotter.add_mesh(u_grid, show_edges=True)
u_plotter.view_xy()
if not pyvista.OFF_SCREEN:
    u_plotter.show()

# We can also warp the mesh by scalar to make use of the 3D plotting.

warped = u_grid.warp_by_scalar()
plotter2 = pyvista.Plotter()
plotter2.add_mesh(warped, show_edges=True, show_scalar_bar=True)
if not pyvista.OFF_SCREEN:
    plotter2.show()

# ## External post-processing
# For post-processing outside the python code, it is suggested to save the solution to file using either
# {py:class}`dolfinx.io.VTXWriter` or {py:class}`dolfinx.io.XDMFFile` and using [Paraview](https://www.paraview.org/).
# This is especially suggested for 3D visualization.

# +
from dolfinx import io
from pathlib import Path

results_folder = Path("results")
results_folder.mkdir(exist_ok=True, parents=True)
filename = results_folder / "fundamentals"
with io.VTXWriter(domain.comm, filename.with_suffix(".bp"), [uh]) as vtx:
    vtx.write(0.0)
with io.XDMFFile(domain.comm, filename.with_suffix(".xdmf"), "w") as xdmf:
    xdmf.write_mesh(domain)
    xdmf.write_function(uh)
# -

# ```{bibliography}
#    :filter: cited
#    :labelprefix:
#    :keyprefix: fundamentals-
# ```<|MERGE_RESOLUTION|>--- conflicted
+++ resolved
@@ -33,10 +33,6 @@
 # To start such a notebook click the rocket symbol in the top right corner of the relevant tutorial.
 # ```
 #
-<<<<<<< HEAD
-# The Poisson problem has so far featured a general domain $\Omega$ and general functions $u_D$ for the boundary conditions and $f$ for the right hand side.
-# Therefore, we need to make specific choices of $\Omega, u_D$ and $f$. A wise choice is to construct a problem  with a known analytical solution, so that we can check that the computed solution is correct. The primary candidates are lower-order polynomials. The continuous Galerkin finite element spaces of degree $r$ will exactly reproduce polynomials of degree $r$.
-=======
 # The Poisson problem has so far featured a general domain $\Omega$ and general functions $u_D$ for
 # the boundary conditions and $f$ for the right hand side.
 # Therefore, we need to make specific choices of $\Omega, u_D$ and $f$.
@@ -44,7 +40,6 @@
 # so that we can check that the computed solution is correct.
 # The primary candidates are lower-order polynomials.
 # The continuous Galerkin finite element spaces of degree $r$ will exactly reproduce polynomials of degree $r$.
->>>>>>> 84ef93bc
 # <!-- Particularly, piecewise linear continuous Galerkin finite elements are able to exactly reproduce a quadratic polynomial on
 # a uniformly partitioned mesh. -->
 #  We use this fact to construct a quadratic function in $2D$. In particular we choose
@@ -57,19 +52,12 @@
 #
 # Inserting $u_e$ in the original boundary problem, we find that
 #
-<<<<<<< HEAD
-# Inserting $u_e$ in the original boundary problem, we find that
-# \begin{align}
-#     f(x,y)= -6,\qquad u_D(x,y)=u_e(x,y)=1+x^2+2y^2,
-# \end{align}
-=======
 # $$
 # \begin{align}
 #     f(x,y)= -6,\qquad u_D(x,y)=u_e(x,y)=1+x^2+2y^2,
 # \end{align}
 # $$
 #
->>>>>>> 84ef93bc
 # regardless of the shape of the domain as long as we prescribe
 # $u_e$ on the boundary.
 #
@@ -104,10 +92,7 @@
 # +
 from mpi4py import MPI
 from dolfinx import mesh
-<<<<<<< HEAD
-=======
 import numpy
->>>>>>> 84ef93bc
 
 domain = mesh.create_unit_square(MPI.COMM_WORLD, 8, 8, mesh.CellType.quadrilateral)
 # -
@@ -115,14 +100,9 @@
 # Note that in addition to give how many elements we would like to have in each direction.
 # We also have to supply the _MPI-communicator_.
 # This is to specify how we would like the program to behave in parallel.
-<<<<<<< HEAD
-# If we supply `MPI.COMM_WORLD` we create a single mesh, whose data is distributed over the number of processors we
-# would like to use. We can for instance run the program in  parallel on two processors by using `mpirun`, as:
-=======
 # If we supply {py:data}`MPI.COMM_WORLD<mpi4py.MPI.COMM_WORLD>` we create a single mesh,
 # whose data is distributed over the number of processors we would like to use.
 # We can for instance run the program in  parallel on two processors by using `mpirun`, as:
->>>>>>> 84ef93bc
 # ``` bash
 #  mpirun -n 2 python3 t1.py
 # ```
@@ -143,28 +123,6 @@
 # +
 from dolfinx import fem
 
-<<<<<<< HEAD
-# + vscode={"languageId": "python"}
-from dolfinx.fem import functionspace
-
-V = functionspace(domain, ("Lagrange", 1))
-
-# + vscode={"languageId": "python"}
-from dolfinx import fem
-
-uD = fem.Function(V)
-uD.interpolate(lambda x: 1 + x[0] ** 2 + 2 * x[1] ** 2)
-# -
-
-# We now have the boundary data (and in this case the solution of
-# the finite element problem) represented in the discrete function space.
-# Next we would like to apply the boundary values to all degrees of freedom that are on the boundary of the discrete domain. We start by identifying the facets (line-segments) representing the outer boundary, using `dolfinx.mesh.exterior_facet_indices`.
-
-# + vscode={"languageId": "python"}
-import numpy
-
-# Create facet to cell connectivity required to determine boundary facets
-=======
 V = fem.functionspace(domain, ("Lagrange", 1))
 # -
 
@@ -186,20 +144,11 @@
 # We start by creating the facet to cell connectivity required to determine boundary facets by
 # calling {py:meth}`dolfinx.mesh.Topology.create_connectivity`.
 
->>>>>>> 84ef93bc
 tdim = domain.topology.dim
 fdim = tdim - 1
 domain.topology.create_connectivity(fdim, tdim)
 boundary_facets = mesh.exterior_facet_indices(domain.topology)
 
-<<<<<<< HEAD
-# For the current problem, as we are using the "Lagrange" 1 function space, the degrees of freedom are located at the vertices of each cell, thus each facet contains two degrees of freedom.
-#
-# To find the local indices of these degrees of freedom, we use `dolfinx.fem.locate_dofs_topological`, which takes in the function space, the dimension of entities in the mesh we would like to identify and the local entities.
-# ```{admonition} Local ordering of degrees of freedom and mesh vertices
-# Many people expect there to be a 1-1 correspondence between the mesh coordinates and the coordinates of the degrees of freedom.
-# However, this is only true in the case of `Lagrange` 1 elements on a first order mesh. Therefore, in DOLFINx we use separate local numbering for the mesh coordinates and the dof coordinates. To obtain the local dof coordinates we can use `V.tabulate_dof_coordinates()`, while the ordering of the local vertices can be obtained by `mesh.geometry.x`.
-=======
 # For the current problem, as we are using the first order Lagrange function space,
 # the degrees of freedom are located at the vertices of each cell, thus each facet contains two degrees of freedom.
 #
@@ -212,7 +161,6 @@
 # To obtain the local dof coordinates we can use
 # {py:meth}`V.tabulate_dof_coordinates()<dolfinx.fem.FunctionSpace.tabulate_dof_coordinates>`,
 # while the ordering of the local vertices can be obtained by {py:attr}`mesh.geometry.x<dolfinx.mesh.Geometry.x>`.
->>>>>>> 84ef93bc
 # ```
 # With this data at hand, we can create the Dirichlet boundary condition
 
@@ -248,17 +196,12 @@
 # -
 
 # ```{admonition} Compilation speed-up
-<<<<<<< HEAD
-# Instead of wrapping $-6$ in a `dolfinx.Constant`, we could simply define $f$ as `f=-6`.
-# However, if we would like to change this parameter later in the simulation, we would have to redefine our variational formulation. The `dolfinx.Constant` allows us to update the value in $f$ by using `f.value=5`. Additionally, by indicating that $f$ is a constant, we speed of compilation of the variational formulations required for the created linear system.
-=======
 # Instead of wrapping $-6$ in a {py:class}`dolfinx.fem.Constant`, we could simply define $f$ as `f=-6`.
 # However, if we would like to change this parameter later in the simulation,
 # we would have to redefine our variational formulation.
 # The {py:attr}`dolfinx.fem.Constant.value` allows us to update the value in $f$ by using `f.value=5`.
 # Additionally, by indicating that $f$ is a constant, we speed of compilation of the variational
 # formulations required for the created linear system.
->>>>>>> 84ef93bc
 # ```
 #
 # ## Defining the variational problem
@@ -269,12 +212,8 @@
 
 # Note that there is a very close correspondence between the Python syntax and the mathematical syntax
 # $\int_{\Omega} \nabla u \cdot \nabla v ~\mathrm{d} x$ and $\int_{\Omega}fv~\mathrm{d} x$.
-<<<<<<< HEAD
-# The integration over the domain $\Omega$ is defined by using `ufl.dx`, an integration measure over all cells of the mesh.
-=======
 # The integration over the domain $\Omega$ is defined by using {py:func}`ufl.dx`, an integration
 # {py:class}`measure<ufl.Measure>` over all cells of the mesh.
->>>>>>> 84ef93bc
 #
 # This is the key strength of FEniCSx:
 # the formulas in the variational formulation translate directly to very similar Python code,
@@ -301,15 +240,10 @@
 #
 # ## Forming and solving the linear system
 #
-<<<<<<< HEAD
-# Having defined the finite element variational problem and boundary condition, we can create our `dolfinx.fem.petsc.LinearProblem`, as class for solving
-# the variational problem: Find $u_h\in V$ such that $a(u_h, v)==L(v) \quad \forall v \in \hat{V}$. We will use PETSc as our linear algebra backend, using a direct solver (LU-factorization).
-=======
 # Having defined the finite element variational problem and boundary condition,
 # we can create our {py:class}`LinearProblem<dolfinx.fem.petsc.LinearProblem>` to solve the variational problem:
 # Find $u_h\in V$ such that $a(u_h, v)==L(v) \quad \forall v \in \hat{V}$.
 # We will use {py:mod}`PETSc<petsc4py.PETSc>` as our linear algebra backend, using a direct solver (LU-factorization).
->>>>>>> 84ef93bc
 # See the [PETSc-documentation](https://petsc.org/main/docs/manual/ksp/?highlight=ksp#ksp-linear-system-solvers) of the method for more information.
 # PETSc is not a required dependency of DOLFINx, and therefore we explicitly import the DOLFINx wrapper for interfacing with PETSc.
 # To ensure that the options passed to the {py:class}`LinearProblem<dolfinx.fem.petsc.LinearProblem>`
@@ -319,15 +253,11 @@
 from dolfinx.fem.petsc import LinearProblem
 
 problem = LinearProblem(
-<<<<<<< HEAD
-    a, L, bcs=[bc], petsc_options={"ksp_type": "preonly", "pc_type": "lu"}
-=======
     a,
     L,
     bcs=[bc],
     petsc_options={"ksp_type": "preonly", "pc_type": "lu"},
     petsc_options_prefix="Poisson",
->>>>>>> 84ef93bc
 )
 uh = problem.solve()
 # -
@@ -342,11 +272,6 @@
 # First we interpolate the exact solution into a function space that contains it
 
 V2 = fem.functionspace(domain, ("Lagrange", 2))
-<<<<<<< HEAD
-uex = fem.Function(V2)
-uex.interpolate(lambda x: 1 + x[0] ** 2 + 2 * x[1] ** 2)
-# -
-=======
 uex = fem.Function(V2, name="u_exact")
 uex.interpolate(lambda x: 1 + x[0] ** 2 + 2 * x[1] ** 2)
 
@@ -358,25 +283,12 @@
 # This means that if we use 2 processes to solve our problem,
 # we need to accumulate the local contributions to get the global error (on one or all processes).
 # We can do this with the {py:meth}`Comm.allreduce<mpi4py.MPI.Comm.allreduce>` function.
->>>>>>> 84ef93bc
 
 L2_error = fem.form(ufl.inner(uh - uex, uh - uex) * ufl.dx)
 error_local = fem.assemble_scalar(L2_error)
 error_L2 = numpy.sqrt(domain.comm.allreduce(error_local, op=MPI.SUM))
 
 # Secondly, we compute the maximum error at any degree of freedom.
-<<<<<<< HEAD
-# As the finite element function $u$ can be expressed as a linear combination of basis functions $\phi_j$, spanning the space $V$:
-# $ u = \sum_{j=1}^N U_j\phi_j.$
-# By writing `problem.solve()` we compute all the coefficients $U_1,\dots, U_N$. These values are known as the _degrees of freedom_ (dofs). We can access the degrees of freedom by accessing the underlying vector in `uh`.
-# However, as a second order function space has more dofs than a linear function space, we cannot compare these arrays directly.
-# As we allready have interpolated the exact solution into the first order space when creating the boundary condition, we can compare the maximum values at any degree of freedom of the approximation space.
-
-# + vscode={"languageId": "python"}
-error_max = numpy.max(numpy.abs(uD.x.array - uh.x.array))
-# Only print the error on one process
-if domain.comm.rank == 0:
-=======
 # As the finite element function $u$ can be expressed as a linear combination of basis functions $\phi_j$,
 # spanning the space $V$: $ u = \sum_{j=1}^N U_j\phi_j.$
 # By writing {py:meth}`problem.solve()<dolfinx.fem.petsc.LinearProblem.sovle>`
@@ -390,7 +302,6 @@
 
 error_max = numpy.max(numpy.abs(uD.x.array - uh.x.array))
 if domain.comm.rank == 0:  # Only print the error on one process
->>>>>>> 84ef93bc
     print(f"Error_L2 : {error_L2:.2e}")
     print(f"Error_max : {error_max:.2e}")
 
