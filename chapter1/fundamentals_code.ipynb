{
 "cells": [
  {
   "cell_type": "markdown",
   "id": "0",
   "metadata": {},
   "source": [
    "# Implementation\n",
    "\n",
    "Author: Jørgen Schartum Dokken\n",
    "\n",
    "This implementation is an adaptation of the work in {cite}`fundamentals-FenicsTutorial` to DOLFINx.\n",
    "\n",
    "In this section, you will learn:\n",
    "- How to use the built-in meshes in DOLFINx\n",
    "- How to create a spatially varying Dirichlet boundary conditions on the whole domain boundary\n",
    "- How to define a weak formulation of your PDE\n",
    "- How to solve the resulting system of linear equations\n",
    "- How to visualize the solution using a variety of tools\n",
    "- How to compute the $L^2(\\Omega)$ error and the error at mesh vertices\n",
    "\n",
    "## Interactive tutorials\n",
    "```{admonition} Run the tutorial as Jupyter notebook in browser\n",
    "As this book has been published as a Jupyter Book, each code can be run in your browser as a Jupyter notebook.\n",
    "To start such a notebook click the rocket symbol in the top right corner of the relevant tutorial.\n",
    "```\n",
    "\n",
    "The Poisson problem has so far featured a general domain $\\Omega$ and general functions $u_D$ for\n",
    "the boundary conditions and $f$ for the right hand side.\n",
    "Therefore, we need to make specific choices of $\\Omega, u_D$ and $f$.\n",
    "A wise choice is to construct a problem  with a known analytical solution,\n",
    "so that we can check that the computed solution is correct.\n",
    "The primary candidates are lower-order polynomials.\n",
    "The continuous Galerkin finite element spaces of degree $r$ will exactly reproduce polynomials of degree $r$.\n",
    "<!-- Particularly, piecewise linear continuous Galerkin finite elements are able to exactly reproduce a quadratic polynomial on\n",
    "a uniformly partitioned mesh. -->\n",
    " We use this fact to construct a quadratic function in $2D$. In particular we choose\n",
    "\n",
    "$$\n",
    "\\begin{align}\n",
    " u_e(x,y)=1+x^2+2y^2\n",
    " \\end{align}\n",
    "$$\n",
    "\n",
    "Inserting $u_e$ in the original boundary problem, we find that\n",
    "\n",
    "$$\n",
    "\\begin{align}\n",
    "    f(x,y)= -6,\\qquad u_D(x,y)=u_e(x,y)=1+x^2+2y^2,\n",
    "\\end{align}\n",
    "$$\n",
    "\n",
    "regardless of the shape of the domain as long as we prescribe\n",
    "$u_e$ on the boundary.\n",
    "\n",
    "For simplicity, we choose the domain to be a unit square $\\Omega=[0,1]\\times [0,1]$\n",
    "\n",
    "This simple but very powerful method for constructing test problems is called _the method of manufactured solutions_.\n",
    "First pick a simple expression for the exact solution, plug into\n",
    "the equation to obtain the right-hand side (source term $f$).\n",
    "Then solve the equation with this right hand side, and using the exact solution as boundary condition.\n",
    "Finally, we create a program that tries to reproduce the exact solution.\n",
    "\n",
    "Note that in many cases, it can be hard to determine if the program works if it produces an error of size\n",
    "$10^{-5}$ on a $20 \\times 20$ grid.\n",
    "However, since we are using Sobolev spaces, we usually know about the numerical errors _asymptotic properties_.\n",
    "For instance that it is proportional to $h^2$ if $h$ is the size of a cell in the mesh.\n",
    "We can then compare the error on meshes with different $h$-values to see if the asymptotic behavior is correct.\n",
    "This technique will be explained in detail in the chapter [Improving your fenics code](./../chapter4/convergence).\n",
    "\n",
    "However, in cases where we have a solution we know that should have no approximation error,\n",
    "we know that the solution should be produced to machine precision by the program."
   ]
  },
  {
   "cell_type": "markdown",
   "id": "1",
   "metadata": {},
   "source": [
    "A major difference between a traditional FEniCS code and a FEniCSx code,\n",
    "is that one is not advised to use the wildcard import.\n",
    "We will see this throughout this first example.\n",
    "\n",
    "## Generating  simple meshes\n",
    "The next step is to define the discrete domain, _the mesh_.\n",
    "We do this by importing one of the built-in mesh generators.\n",
    "We will build a {py:func}`unit square mesh<dolfinx.mesh.create_unit_square>`, i.e. a mesh spanning $[0,1]\\times[0,1]$.\n",
    "It can consist of either triangles or quadrilaterals."
   ]
  },
  {
   "cell_type": "code",
   "execution_count": null,
   "id": "2",
   "metadata": {},
   "outputs": [],
   "source": [
    "from mpi4py import MPI\n",
    "from dolfinx import mesh\n",
    "import numpy\n",
    "\n",
    "domain = mesh.create_unit_square(MPI.COMM_WORLD, 8, 8, mesh.CellType.quadrilateral)"
   ]
  },
  {
   "cell_type": "markdown",
   "id": "3",
   "metadata": {},
   "source": [
    "Note that in addition to give how many elements we would like to have in each direction.\n",
    "We also have to supply the _MPI-communicator_.\n",
    "This is to specify how we would like the program to behave in parallel.\n",
    "If we supply {py:data}`MPI.COMM_WORLD<mpi4py.MPI.COMM_WORLD>` we create a single mesh,\n",
    "whose data is distributed over the number of processors we would like to use.\n",
    "We can for instance run the program in  parallel on two processors by using `mpirun`, as:\n",
    "``` bash\n",
    " mpirun -n 2 python3 t1.py\n",
    "```\n",
    "However, if we would like to create a separate mesh on each processor,\n",
    "we can use {py:data}`MPI.COMM_SELF<mpi4py.MPI.COMM_SELF>`.\n",
    "This is for instance  useful if we run a small problem, and would like to run it with multiple parameters.\n",
    "\n",
    "## Defining the finite element function space\n",
    " Once the mesh has been created, we can create the finite element function space $V$.\n",
    "The finite element function space does not need to be the same as the one used to describe the mesh.\n",
    "DOLFINx supports a wide range of arbitrary order finite element function spaces, see:\n",
    "[Supported elements in DOLFINx](https://defelement.org/lists/implementations/basix.ufl.html)\n",
    "for an extensive list.\n",
    "To create a function space, we need to specify what mesh the space is defined on,\n",
    "what element famil the space is based on, and the degree of the element.\n",
    "These can for instance be defned through a tuple `(\"family\", degree)`, as shown below"
   ]
  },
  {
   "cell_type": "code",
   "execution_count": null,
   "id": "4",
   "metadata": {},
   "outputs": [],
   "source": [
    "from dolfinx import fem\n",
    "\n",
    "V = fem.functionspace(domain, (\"Lagrange\", 1))"
   ]
  },
  {
   "cell_type": "markdown",
   "id": "960048ad",
   "metadata": {},
   "source": [
    "Further details about specification/customization of this tuple, see {py:class}`dolfinx.fem.ElementMetaData`."
   ]
  },
  {
   "cell_type": "markdown",
   "id": "5",
   "metadata": {},
   "source": [
    "##  Dirichlet boundary conditions\n",
    "Next, we create a function that will hold the Dirichlet boundary data, and use interpolation to\n",
    "fill it with the appropriate data."
   ]
  },
  {
   "cell_type": "code",
   "execution_count": null,
<<<<<<< HEAD
   "id": "5",
=======
   "id": "6",
>>>>>>> 84ef93bc
   "metadata": {},
   "outputs": [],
   "source": [
    "uD = fem.Function(V)\n",
    "uD.interpolate(lambda x: 1 + x[0] ** 2 + 2 * x[1] ** 2)"
   ]
  },
  {
   "cell_type": "markdown",
   "id": "7",
   "metadata": {},
   "source": [
    "We now have the boundary data (and in this case the solution of the finite element problem)\n",
    "represented in the discrete function space.\n",
    "Next we would like to apply the boundary values to all degrees of freedom that are on the\n",
    "boundary of the discrete domain.\n",
    "We start by identifying the facets (line-segments) representing the outer boundary,\n",
    "using {py:func}`dolfinx.mesh.exterior_facet_indices`.\n",
    "We start by creating the facet to cell connectivity required to determine boundary facets by\n",
    "calling {py:meth}`dolfinx.mesh.Topology.create_connectivity`."
   ]
  },
  {
   "cell_type": "code",
   "execution_count": null,
<<<<<<< HEAD
   "id": "7",
=======
   "id": "10",
>>>>>>> 84ef93bc
   "metadata": {},
   "outputs": [],
   "source": [
    "tdim = domain.topology.dim\n",
    "fdim = tdim - 1\n",
    "domain.topology.create_connectivity(fdim, tdim)\n",
    "boundary_facets = mesh.exterior_facet_indices(domain.topology)"
   ]
  },
  {
   "cell_type": "markdown",
   "id": "11",
   "metadata": {
    "lines_to_next_cell": 2
   },
   "source": [
    "For the current problem, as we are using the first order Lagrange function space,\n",
    "the degrees of freedom are located at the vertices of each cell, thus each facet contains two degrees of freedom.\n",
    "\n",
    "To find the local indices of these degrees of freedom, we use {py:func}`dolfinx.fem.locate_dofs_topological`\n",
    "which takes in the function space, the dimension of entities in the mesh we would like to identify and the local entities.\n",
    "```{admonition} Local ordering of degrees of freedom and mesh vertices\n",
    "Many people expect there to be a 1-1 correspondence between the mesh coordinates and the coordinates of the degrees of freedom.\n",
    "However, this is only true in the case of `Lagrange` 1 elements on a first order mesh.\n",
    "Therefore, in DOLFINx we use separate local numbering for the mesh coordinates and the dof coordinates.\n",
    "To obtain the local dof coordinates we can use\n",
    "{py:meth}`V.tabulate_dof_coordinates()<dolfinx.fem.FunctionSpace.tabulate_dof_coordinates>`,\n",
    "while the ordering of the local vertices can be obtained by {py:attr}`mesh.geometry.x<dolfinx.mesh.Geometry.x>`.\n",
    "```\n",
    "With this data at hand, we can create the Dirichlet boundary condition"
   ]
  },
  {
   "cell_type": "code",
   "execution_count": null,
<<<<<<< HEAD
   "id": "9",
=======
   "id": "12",
>>>>>>> 84ef93bc
   "metadata": {},
   "outputs": [],
   "source": [
    "boundary_dofs = fem.locate_dofs_topological(V, fdim, boundary_facets)\n",
    "bc = fem.dirichletbc(uD, boundary_dofs)"
   ]
  },
  {
   "cell_type": "markdown",
   "id": "13",
   "metadata": {
    "lines_to_next_cell": 2
   },
   "source": [
    "## Defining the trial and test function\n",
    "\n",
    "In mathematics, we distinguish between trial and test spaces $V$ and $\\hat{V}$.\n",
    "The only difference in the present problem is the boundary conditions.\n",
    "In FEniCSx, we do not specify boundary conditions as part of the function space,\n",
    "so it is sufficient to use a common space for the trial and test function.\n",
    "\n",
    "We use the {py:mod}`Unified Form Language<ufl>` (UFL) to specify the varitional formulations.\n",
    "See {cite}`fundamentals-ufl2014` for more details."
   ]
  },
  {
   "cell_type": "code",
   "execution_count": null,
<<<<<<< HEAD
   "id": "11",
=======
   "id": "14",
>>>>>>> 84ef93bc
   "metadata": {},
   "outputs": [],
   "source": [
    "import ufl\n",
    "\n",
    "u = ufl.TrialFunction(V)\n",
    "v = ufl.TestFunction(V)"
   ]
  },
  {
   "cell_type": "markdown",
   "id": "15",
   "metadata": {},
   "source": [
    "## Defining the source term\n",
    "As the source term is constant over the domain, we use {py:class}`dolfinx.fem.Constant`"
   ]
  },
  {
   "cell_type": "code",
   "execution_count": null,
<<<<<<< HEAD
   "id": "13",
=======
   "id": "16",
>>>>>>> 84ef93bc
   "metadata": {},
   "outputs": [],
   "source": [
    "from dolfinx import default_scalar_type\n",
    "\n",
    "f = fem.Constant(domain, default_scalar_type(-6))"
   ]
  },
  {
   "cell_type": "markdown",
   "id": "17",
   "metadata": {},
   "source": [
    "```{admonition} Compilation speed-up\n",
    "Instead of wrapping $-6$ in a {py:class}`dolfinx.fem.Constant`, we could simply define $f$ as `f=-6`.\n",
    "However, if we would like to change this parameter later in the simulation,\n",
    "we would have to redefine our variational formulation.\n",
    "The {py:attr}`dolfinx.fem.Constant.value` allows us to update the value in $f$ by using `f.value=5`.\n",
    "Additionally, by indicating that $f$ is a constant, we speed of compilation of the variational\n",
    "formulations required for the created linear system.\n",
    "```\n",
    "\n",
    "## Defining the variational problem\n",
    "As we now have defined all variables used to describe our variational problem, we can create the weak formulation"
   ]
  },
  {
   "cell_type": "code",
   "execution_count": null,
<<<<<<< HEAD
   "id": "15",
=======
   "id": "18",
>>>>>>> 84ef93bc
   "metadata": {},
   "outputs": [],
   "source": [
    "a = ufl.dot(ufl.grad(u), ufl.grad(v)) * ufl.dx\n",
    "L = f * v * ufl.dx"
   ]
  },
  {
   "cell_type": "markdown",
   "id": "19",
   "metadata": {},
   "source": [
    "Note that there is a very close correspondence between the Python syntax and the mathematical syntax\n",
    "$\\int_{\\Omega} \\nabla u \\cdot \\nabla v ~\\mathrm{d} x$ and $\\int_{\\Omega}fv~\\mathrm{d} x$.\n",
    "The integration over the domain $\\Omega$ is defined by using {py:func}`ufl.dx`, an integration\n",
    "{py:class}`measure<ufl.Measure>` over all cells of the mesh.\n",
    "\n",
    "This is the key strength of FEniCSx:\n",
    "the formulas in the variational formulation translate directly to very similar Python code,\n",
    "a feature that makes it easy to specify and solve complicated PDE problems.\n",
    "\n",
    "## Expressing inner products\n",
    "The inner product $\\int_\\Omega \\nabla u \\cdot \\nabla v ~\\mathrm{d} x$ can be expressed in various ways in UFL.\n",
    "We have used the notation `ufl.dot(ufl.grad(u), ufl.grad(v))*ufl.dx`.\n",
    "The {py:func}`dot<ufl.dot>` product in UFL computes the sum (contraction) over the last index\n",
    "of the first factor and first index of the second factor.\n",
    "In this case, both factors are tensors of rank one (vectors) and so the sum is just over\n",
    "the single index of both $\\nabla u$ and $\\nabla v$.\n",
    "To compute an inner product of matrices (with two indices),\n",
    "one must use the function {py:func}`ufl.inner` instead of {py:func}`ufl.dot`.\n",
    "For real-valued vectors, {py:func}`ufl.dot` and {py:func}`ufl.inner` are equivalent.\n",
    "\n",
    "```{admonition} Complex numbers\n",
    "In DOLFINx, one can solve complex number problems by using an installation of PETSc using complex numbers.\n",
    "For variational formulations with complex numbers, one cannot use {py:func}`ufl.dot` to compute inner products.\n",
    "One has to use {py:func}`ufl.inner`, with the test-function as the second input argument for {py:func}`ufl.inner`.\n",
    "See [Running DOLFINx in complex mode](./complex_mode) for more information.\n",
    "```\n",
    "\n",
    "\n",
    "## Forming and solving the linear system\n",
    "\n",
    "Having defined the finite element variational problem and boundary condition,\n",
    "we can create our {py:class}`LinearProblem<dolfinx.fem.petsc.LinearProblem>` to solve the variational problem:\n",
    "Find $u_h\\in V$ such that $a(u_h, v)==L(v) \\quad \\forall v \\in \\hat{V}$.\n",
    "We will use {py:mod}`PETSc<petsc4py.PETSc>` as our linear algebra backend, using a direct solver (LU-factorization).\n",
    "See the [PETSc-documentation](https://petsc.org/main/docs/manual/ksp/?highlight=ksp#ksp-linear-system-solvers) of the method for more information.\n",
    "PETSc is not a required dependency of DOLFINx, and therefore we explicitly import the DOLFINx wrapper for interfacing with PETSc.\n",
    "To ensure that the options passed to the {py:class}`LinearProblem<dolfinx.fem.petsc.LinearProblem>`\n",
    "is only used for the given KSP solver, we pass a **unique** option prefix as well."
   ]
  },
  {
   "cell_type": "code",
   "execution_count": null,
<<<<<<< HEAD
   "id": "17",
=======
   "id": "20",
>>>>>>> 84ef93bc
   "metadata": {},
   "outputs": [],
   "source": [
    "from dolfinx.fem.petsc import LinearProblem\n",
    "\n",
    "problem = LinearProblem(\n",
    "    a,\n",
    "    L,\n",
    "    bcs=[bc],\n",
    "    petsc_options={\"ksp_type\": \"preonly\", \"pc_type\": \"lu\"},\n",
    "    petsc_options_prefix=\"Poisson\",\n",
    ")\n",
    "uh = problem.solve()"
   ]
  },
  {
   "cell_type": "markdown",
   "id": "c82e1ec7",
   "metadata": {},
   "source": [
    "Using {py:meth}`problem.solve()<dolfinx.fem.petsc.LinearProblem.solve>` we solve the linear system of equations and\n",
    "return a {py:class}`Function<dolfinx.fem.Function>` containing the solution.\n",
    "\n",
    "(error-norm)=\n",
    "## Computing the error\n",
    "Finally, we want to compute the error to check the accuracy of the solution.\n",
    "We do this by comparing the finite element solution `u` with the exact solution.\n",
    "First we interpolate the exact solution into a function space that contains it"
   ]
  },
  {
   "cell_type": "code",
   "execution_count": null,
<<<<<<< HEAD
   "id": "19",
=======
   "id": "21",
>>>>>>> 84ef93bc
   "metadata": {},
   "outputs": [],
   "source": [
    "V2 = fem.functionspace(domain, (\"Lagrange\", 2))\n",
    "uex = fem.Function(V2, name=\"u_exact\")\n",
    "uex.interpolate(lambda x: 1 + x[0] ** 2 + 2 * x[1] ** 2)"
   ]
  },
  {
   "cell_type": "markdown",
   "id": "22",
   "metadata": {},
   "source": [
    "We compute the error in two different ways.\n",
    "First, we compute the $L^2$-norm of the error, defined by $E=\\sqrt{\\int_\\Omega (u_D-u_h)^2\\mathrm{d} x}$.\n",
    "We use UFL to express the $L^2$-error, and use {py:func}`dolfinx.fem.assemble_scalar` to compute the scalar value.\n",
    "In DOLFINx, {py:func}`assemble_scalar<dolfinx.fem.assemble_scalar>`\n",
    "only assembles over the cells on the local process.\n",
    "This means that if we use 2 processes to solve our problem,\n",
    "we need to accumulate the local contributions to get the global error (on one or all processes).\n",
    "We can do this with the {py:meth}`Comm.allreduce<mpi4py.MPI.Comm.allreduce>` function."
   ]
  },
  {
   "cell_type": "code",
   "execution_count": null,
<<<<<<< HEAD
   "id": "21",
=======
   "id": "25",
>>>>>>> 84ef93bc
   "metadata": {},
   "outputs": [],
   "source": [
    "L2_error = fem.form(ufl.inner(uh - uex, uh - uex) * ufl.dx)\n",
    "error_local = fem.assemble_scalar(L2_error)\n",
    "error_L2 = numpy.sqrt(domain.comm.allreduce(error_local, op=MPI.SUM))"
   ]
  },
  {
   "cell_type": "markdown",
   "id": "26",
   "metadata": {},
   "source": [
    "Secondly, we compute the maximum error at any degree of freedom.\n",
    "As the finite element function $u$ can be expressed as a linear combination of basis functions $\\phi_j$,\n",
    "spanning the space $V$: $ u = \\sum_{j=1}^N U_j\\phi_j.$\n",
    "By writing {py:meth}`problem.solve()<dolfinx.fem.petsc.LinearProblem.sovle>`\n",
    "we compute all the coefficients $U_1,\\dots, U_N$.\n",
    "These values are known as the _degrees of freedom_ (dofs).\n",
    "We can access the degrees of freedom by accessing the underlying vector in `uh`.\n",
    "However, as a second order function space has more dofs than a linear function space,\n",
    "we cannot compare these arrays directly.\n",
    "As we already have interpolated the exact solution into the first order space when creating the boundary condition,\n",
    "we can compare the maximum values at any degree of freedom of the approximation space."
   ]
  },
  {
   "cell_type": "code",
   "execution_count": null,
<<<<<<< HEAD
   "id": "23",
=======
   "id": "27",
>>>>>>> 84ef93bc
   "metadata": {},
   "outputs": [],
   "source": [
    "error_max = numpy.max(numpy.abs(uD.x.array - uh.x.array))\n",
    "if domain.comm.rank == 0:  # Only print the error on one process\n",
    "    print(f\"Error_L2 : {error_L2:.2e}\")\n",
    "    print(f\"Error_max : {error_max:.2e}\")"
   ]
  },
  {
   "cell_type": "markdown",
   "id": "28",
   "metadata": {},
   "source": [
    "## Plotting the mesh using pyvista\n",
    "We will visualizing the mesh using [pyvista](https://docs.pyvista.org/), an interface to the VTK toolkit.\n",
    "We start by converting the mesh to a format that can be used with {py:mod}`pyvista`.\n",
    "To do this we use the function {py:func}`dolfinx.plot.vtk_mesh`.\n",
    "It creates the data required to create a {py:class}`pyvista.UnstructuredGrid`.\n",
    "You can print the current backend and change it with {py:func}`pyvista.set_jupyter_backend`."
   ]
  },
  {
   "cell_type": "code",
   "execution_count": null,
   "id": "29",
   "metadata": {},
   "outputs": [],
   "source": [
    "import pyvista\n",
    "\n",
    "print(pyvista.global_theme.jupyter_backend)"
   ]
  },
  {
   "cell_type": "code",
   "execution_count": null,
<<<<<<< HEAD
   "id": "26",
=======
   "id": "30",
>>>>>>> 84ef93bc
   "metadata": {},
   "outputs": [],
   "source": [
    "from dolfinx import plot\n",
<<<<<<< HEAD
=======
    "\n",
>>>>>>> 84ef93bc
    "domain.topology.create_connectivity(tdim, tdim)\n",
    "topology, cell_types, geometry = plot.vtk_mesh(domain, tdim)\n",
    "grid = pyvista.UnstructuredGrid(topology, cell_types, geometry)"
   ]
  },
  {
   "cell_type": "markdown",
   "id": "31",
   "metadata": {},
   "source": [
    "There are several backends that can be used with pyvista, and they have different benefits and drawbacks.\n",
    "See the [pyvista documentation](https://docs.pyvista.org/user-guide/jupyter/index.html#state-of-3d-interactive-jupyterlab-plotting)\n",
    "for more information and installation details."
   ]
  },
  {
   "cell_type": "markdown",
   "id": "32",
   "metadata": {},
   "source": [
    "We can now use the {py:class}`pyvista.Plotter` to visualize the mesh. We visualize it by showing it in 2D and warped in 3D.\n",
    "In the jupyter notebook environment, we use the default setting of `pyvista.OFF_SCREEN=False`,\n",
    "which will render plots directly in the notebook."
   ]
  },
  {
   "cell_type": "code",
   "execution_count": null,
<<<<<<< HEAD
   "id": "29",
=======
   "id": "33",
>>>>>>> 84ef93bc
   "metadata": {},
   "outputs": [],
   "source": [
    "plotter = pyvista.Plotter()\n",
    "plotter.add_mesh(grid, show_edges=True)\n",
    "plotter.view_xy()\n",
    "if not pyvista.OFF_SCREEN:\n",
    "    plotter.show()\n",
    "else:\n",
    "    figure = plotter.screenshot(\"fundamentals_mesh.png\")"
   ]
  },
  {
   "cell_type": "markdown",
   "id": "34",
   "metadata": {},
   "source": [
    "## Plotting a function using pyvista\n",
    "We want to plot the solution `uh`.\n",
    "As the function space used to defined the mesh is decoupled from the representation of the mesh,\n",
    "we create a mesh based on the dof coordinates for the function space `V`.\n",
    "We use {py:func}`dolfinx.plot.vtk_mesh` with the function space as input to create a mesh with\n",
    "mesh geometry based on the dof coordinates."
   ]
  },
  {
   "cell_type": "code",
   "execution_count": null,
<<<<<<< HEAD
   "id": "31",
=======
   "id": "35",
>>>>>>> 84ef93bc
   "metadata": {},
   "outputs": [],
   "source": [
    "u_topology, u_cell_types, u_geometry = plot.vtk_mesh(V)"
   ]
  },
  {
   "cell_type": "markdown",
   "id": "36",
   "metadata": {},
   "source": [
    "Next, we create the {py:class}`pyvista.UnstructuredGrid` and add the dof-values to the mesh."
   ]
  },
  {
   "cell_type": "code",
   "execution_count": null,
<<<<<<< HEAD
   "id": "33",
=======
   "id": "37",
>>>>>>> 84ef93bc
   "metadata": {},
   "outputs": [],
   "source": [
    "u_grid = pyvista.UnstructuredGrid(u_topology, u_cell_types, u_geometry)\n",
    "u_grid.point_data[\"u\"] = uh.x.array.real\n",
    "u_grid.set_active_scalars(\"u\")\n",
    "u_plotter = pyvista.Plotter()\n",
    "u_plotter.add_mesh(u_grid, show_edges=True)\n",
    "u_plotter.view_xy()\n",
    "if not pyvista.OFF_SCREEN:\n",
    "    u_plotter.show()"
   ]
  },
  {
   "cell_type": "markdown",
   "id": "38",
   "metadata": {},
   "source": [
    "We can also warp the mesh by scalar to make use of the 3D plotting."
   ]
  },
  {
   "cell_type": "code",
   "execution_count": null,
<<<<<<< HEAD
   "id": "35",
=======
   "id": "39",
>>>>>>> 84ef93bc
   "metadata": {},
   "outputs": [],
   "source": [
    "warped = u_grid.warp_by_scalar()\n",
    "plotter2 = pyvista.Plotter()\n",
    "plotter2.add_mesh(warped, show_edges=True, show_scalar_bar=True)\n",
    "if not pyvista.OFF_SCREEN:\n",
    "    plotter2.show()"
   ]
  },
  {
   "cell_type": "markdown",
   "id": "40",
   "metadata": {},
   "source": [
    "## External post-processing\n",
    "For post-processing outside the python code, it is suggested to save the solution to file using either\n",
    "{py:class}`dolfinx.io.VTXWriter` or {py:class}`dolfinx.io.XDMFFile` and using [Paraview](https://www.paraview.org/).\n",
    "This is especially suggested for 3D visualization."
   ]
  },
  {
   "cell_type": "code",
   "execution_count": null,
<<<<<<< HEAD
   "id": "37",
=======
   "id": "41",
>>>>>>> 84ef93bc
   "metadata": {},
   "outputs": [],
   "source": [
    "from dolfinx import io\n",
    "from pathlib import Path\n",
    "\n",
    "results_folder = Path(\"results\")\n",
    "results_folder.mkdir(exist_ok=True, parents=True)\n",
    "filename = results_folder / \"fundamentals\"\n",
    "with io.VTXWriter(domain.comm, filename.with_suffix(\".bp\"), [uh]) as vtx:\n",
    "    vtx.write(0.0)\n",
    "with io.XDMFFile(domain.comm, filename.with_suffix(\".xdmf\"), \"w\") as xdmf:\n",
    "    xdmf.write_mesh(domain)\n",
    "    xdmf.write_function(uh)"
   ]
  },
  {
   "cell_type": "markdown",
   "id": "42",
   "metadata": {},
   "source": [
    "```{bibliography}\n",
    "   :filter: cited\n",
    "   :labelprefix:\n",
    "   :keyprefix: fundamentals-\n",
    "```"
   ]
  }
 ],
 "metadata": {
  "jupytext": {
   "formats": "ipynb,py:light"
  },
  "kernelspec": {
   "display_name": "Python 3 (ipykernel)",
   "language": "python",
   "name": "python3"
  },
  "language_info": {
   "codemirror_mode": {
    "name": "ipython",
    "version": 3
   },
   "file_extension": ".py",
   "mimetype": "text/x-python",
   "name": "python",
   "nbconvert_exporter": "python",
   "pygments_lexer": "ipython3",
   "version": "3.10.12"
  },
  "vscode": {
   "interpreter": {
    "hash": "31f2aee4e71d21fbe5cf8b01ff0e069b9275f58929596ceb00d14d90e3e16cd6"
   }
  }
 },
 "nbformat": 4,
 "nbformat_minor": 5
}<|MERGE_RESOLUTION|>--- conflicted
+++ resolved
@@ -164,11 +164,7 @@
   {
    "cell_type": "code",
    "execution_count": null,
-<<<<<<< HEAD
-   "id": "5",
-=======
    "id": "6",
->>>>>>> 84ef93bc
    "metadata": {},
    "outputs": [],
    "source": [
@@ -194,11 +190,7 @@
   {
    "cell_type": "code",
    "execution_count": null,
-<<<<<<< HEAD
-   "id": "7",
-=======
    "id": "10",
->>>>>>> 84ef93bc
    "metadata": {},
    "outputs": [],
    "source": [
@@ -234,11 +226,7 @@
   {
    "cell_type": "code",
    "execution_count": null,
-<<<<<<< HEAD
-   "id": "9",
-=======
    "id": "12",
->>>>>>> 84ef93bc
    "metadata": {},
    "outputs": [],
    "source": [
@@ -267,11 +255,7 @@
   {
    "cell_type": "code",
    "execution_count": null,
-<<<<<<< HEAD
-   "id": "11",
-=======
    "id": "14",
->>>>>>> 84ef93bc
    "metadata": {},
    "outputs": [],
    "source": [
@@ -293,11 +277,7 @@
   {
    "cell_type": "code",
    "execution_count": null,
-<<<<<<< HEAD
-   "id": "13",
-=======
    "id": "16",
->>>>>>> 84ef93bc
    "metadata": {},
    "outputs": [],
    "source": [
@@ -327,11 +307,7 @@
   {
    "cell_type": "code",
    "execution_count": null,
-<<<<<<< HEAD
-   "id": "15",
-=======
    "id": "18",
->>>>>>> 84ef93bc
    "metadata": {},
    "outputs": [],
    "source": [
@@ -387,11 +363,7 @@
   {
    "cell_type": "code",
    "execution_count": null,
-<<<<<<< HEAD
-   "id": "17",
-=======
    "id": "20",
->>>>>>> 84ef93bc
    "metadata": {},
    "outputs": [],
    "source": [
@@ -425,11 +397,7 @@
   {
    "cell_type": "code",
    "execution_count": null,
-<<<<<<< HEAD
-   "id": "19",
-=======
    "id": "21",
->>>>>>> 84ef93bc
    "metadata": {},
    "outputs": [],
    "source": [
@@ -456,11 +424,7 @@
   {
    "cell_type": "code",
    "execution_count": null,
-<<<<<<< HEAD
-   "id": "21",
-=======
    "id": "25",
->>>>>>> 84ef93bc
    "metadata": {},
    "outputs": [],
    "source": [
@@ -490,11 +454,7 @@
   {
    "cell_type": "code",
    "execution_count": null,
-<<<<<<< HEAD
-   "id": "23",
-=======
    "id": "27",
->>>>>>> 84ef93bc
    "metadata": {},
    "outputs": [],
    "source": [
@@ -532,19 +492,12 @@
   {
    "cell_type": "code",
    "execution_count": null,
-<<<<<<< HEAD
-   "id": "26",
-=======
    "id": "30",
->>>>>>> 84ef93bc
    "metadata": {},
    "outputs": [],
    "source": [
     "from dolfinx import plot\n",
-<<<<<<< HEAD
-=======
-    "\n",
->>>>>>> 84ef93bc
+    "\n",
     "domain.topology.create_connectivity(tdim, tdim)\n",
     "topology, cell_types, geometry = plot.vtk_mesh(domain, tdim)\n",
     "grid = pyvista.UnstructuredGrid(topology, cell_types, geometry)"
@@ -573,11 +526,7 @@
   {
    "cell_type": "code",
    "execution_count": null,
-<<<<<<< HEAD
-   "id": "29",
-=======
    "id": "33",
->>>>>>> 84ef93bc
    "metadata": {},
    "outputs": [],
    "source": [
@@ -606,11 +555,7 @@
   {
    "cell_type": "code",
    "execution_count": null,
-<<<<<<< HEAD
-   "id": "31",
-=======
    "id": "35",
->>>>>>> 84ef93bc
    "metadata": {},
    "outputs": [],
    "source": [
@@ -628,11 +573,7 @@
   {
    "cell_type": "code",
    "execution_count": null,
-<<<<<<< HEAD
-   "id": "33",
-=======
    "id": "37",
->>>>>>> 84ef93bc
    "metadata": {},
    "outputs": [],
    "source": [
@@ -657,11 +598,7 @@
   {
    "cell_type": "code",
    "execution_count": null,
-<<<<<<< HEAD
-   "id": "35",
-=======
    "id": "39",
->>>>>>> 84ef93bc
    "metadata": {},
    "outputs": [],
    "source": [
@@ -686,11 +623,7 @@
   {
    "cell_type": "code",
    "execution_count": null,
-<<<<<<< HEAD
-   "id": "37",
-=======
    "id": "41",
->>>>>>> 84ef93bc
    "metadata": {},
    "outputs": [],
    "source": [
