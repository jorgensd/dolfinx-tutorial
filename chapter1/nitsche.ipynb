--- conflicted
+++ resolved
@@ -1,238 +1,4 @@
 {
-<<<<<<< HEAD
-    "cells": [
-        {
-            "cell_type": "markdown",
-            "id": "0",
-            "metadata": {},
-            "source": [
-                "# Weak imposition of Dirichlet conditions for the Poisson problem\n",
-                "Author: Jørgen S. Dokken\n",
-                "\n",
-                "In this section, we will go through how to solve the Poisson problem from the [Fundamentals](./fundamentals_code.ipynb) tutorial using Nitsche's method {cite}`Nitsche1971`.\n",
-                "The idea of weak imposition is that we add additional terms to the variational formulation to impose the boundary condition, instead of modifying the matrix system using strong imposition (lifting).\n",
-                "\n",
-                "We start by importing the required modules and creating the mesh and function space for our solution"
-            ]
-        },
-        {
-            "cell_type": "code",
-            "execution_count": null,
-            "id": "1",
-            "metadata": {},
-            "outputs": [],
-            "source": [
-                "from dolfinx import fem, mesh, plot, default_scalar_type\n",
-                "from dolfinx.fem.petsc import LinearProblem\n",
-                "import numpy\n",
-                "from mpi4py import MPI\n",
-                "from ufl import (Circumradius, FacetNormal, SpatialCoordinate, TrialFunction, TestFunction,\n",
-                "                 div, dx, ds, grad, inner)\n",
-                "\n",
-                "N = 8\n",
-                "domain = mesh.create_unit_square(MPI.COMM_WORLD, N, N)\n",
-                "V = fem.functionspace(domain, (\"Lagrange\", 1))"
-            ]
-        },
-        {
-            "cell_type": "markdown",
-            "id": "2",
-            "metadata": {},
-            "source": [
-                "Next, we create a function containing the exact solution (which will also be used in the Dirichlet boundary condition) and the corresponding source function for the right hand side. Note that we use `ufl.SpatialCoordinate` to define the exact solution, which in turn is interpolated into `uD` and used to create the source function `f`."
-            ]
-        },
-        {
-            "cell_type": "code",
-            "execution_count": null,
-            "id": "3",
-            "metadata": {},
-            "outputs": [],
-            "source": [
-                "uD = fem.Function(V)\n",
-                "x = SpatialCoordinate(domain)\n",
-                "u_ex =  1 + x[0]**2 + 2 * x[1]**2\n",
-                "uD.interpolate(fem.Expression(u_ex, V.element.interpolation_points()))\n",
-                "f = -div(grad(u_ex))"
-            ]
-        },
-        {
-            "cell_type": "markdown",
-            "id": "4",
-            "metadata": {},
-            "source": [
-                "As opposed to the first tutorial, we now have to have another look at the variational form.\n",
-                "We start by integrating the problem by parts, to obtain\n",
-                "\\begin{align}\n",
-                "    \\int_{\\Omega} \\nabla u \\cdot \\nabla v~\\mathrm{d}x - \\int_{\\partial\\Omega}\\nabla u \\cdot n v~\\mathrm{d}s = \\int_{\\Omega} f v~\\mathrm{d}x.\n",
-                "\\end{align}\n",
-                "As we are not using strong enforcement, we do not set the trace of the test function to $0$ on the outer boundary.\n",
-                "Instead, we add the following two terms to the variational formulation\n",
-                "\\begin{align}\n",
-                "    -\\int_{\\partial\\Omega} \\nabla  v \\cdot n (u-u_D)~\\mathrm{d}s + \\frac{\\alpha}{h} \\int_{\\partial\\Omega} (u-u_D)v~\\mathrm{d}s.\n",
-                "\\end{align}\n",
-                "where the first term enforces symmetry to the bilinear form, while the latter term enforces coercivity.\n",
-                "$u_D$ is the known Dirichlet condition, and $h$ is the diameter of the circumscribed sphere of the mesh element.\n",
-                "We create bilinear and linear form, $a$ and $L$\n",
-                "\\begin{align}\n",
-                "    a(u, v) &= \\int_{\\Omega} \\nabla u \\cdot \\nabla v~\\mathrm{d}x + \\int_{\\partial\\Omega}-(n \\cdot\\nabla u) v - (n \\cdot \\nabla v) u + \\frac{\\alpha}{h} uv~\\mathrm{d}s,\\\\\n",
-                "    L(v) &= \\int_{\\Omega} fv~\\mathrm{d}x + \\int_{\\partial\\Omega} -(n \\cdot \\nabla v) u_D + \\frac{\\alpha}{h} u_Dv~\\mathrm{d}s\n",
-                "\\end{align}"
-            ]
-        },
-        {
-            "cell_type": "code",
-            "execution_count": null,
-            "id": "5",
-            "metadata": {},
-            "outputs": [],
-            "source": [
-                "u = TrialFunction(V)\n",
-                "v = TestFunction(V)\n",
-                "n = FacetNormal(domain)\n",
-                "h = 2 * Circumradius(domain)\n",
-                "alpha = fem.Constant(domain, default_scalar_type(10))\n",
-                "a = inner(grad(u), grad(v)) * dx - inner(n, grad(u)) * v * ds\n",
-                "a += - inner(n, grad(v)) * u * ds + alpha / h * inner(u, v) * ds\n",
-                "L = inner(f, v) * dx \n",
-                "L += - inner(n, grad(v)) * uD * ds + alpha / h * inner(uD, v) * ds"
-            ]
-        },
-        {
-            "cell_type": "markdown",
-            "id": "6",
-            "metadata": {},
-            "source": [
-                "As we now have the variational form, we can solve the linear problem"
-            ]
-        },
-        {
-            "cell_type": "code",
-            "execution_count": null,
-            "id": "7",
-            "metadata": {},
-            "outputs": [],
-            "source": [
-                "problem = LinearProblem(a, L)\n",
-                "uh = problem.solve()"
-            ]
-        },
-        {
-            "cell_type": "markdown",
-            "id": "8",
-            "metadata": {},
-            "source": [
-                "We compute the error of the computation by comparing it to the analytical solution"
-            ]
-        },
-        {
-            "cell_type": "code",
-            "execution_count": null,
-            "id": "9",
-            "metadata": {},
-            "outputs": [],
-            "source": [
-                "error_form = fem.form(inner(uh-uD, uh-uD) * dx)\n",
-                "error_local = fem.assemble_scalar(error_form)\n",
-                "errorL2 = numpy.sqrt(domain.comm.allreduce(error_local, op=MPI.SUM))\n",
-                "if domain.comm.rank == 0:\n",
-                "    print(fr\"$L^2$-error: {errorL2:.2e}\")"
-            ]
-        },
-        {
-            "cell_type": "markdown",
-            "id": "10",
-            "metadata": {},
-            "source": [
-                "We observe that the $L^2$-error is of the same magnitude as in the first tutorial.\n",
-                "As in the previous tutorial, we also compute the maximal error for all the degrees of freedom."
-            ]
-        },
-        {
-            "cell_type": "code",
-            "execution_count": null,
-            "id": "11",
-            "metadata": {},
-            "outputs": [],
-            "source": [
-                "error_max = domain.comm.allreduce(numpy.max(numpy.abs(uD.x.array-uh.x.array)), op=MPI.MAX)\n",
-                "if domain.comm.rank == 0:\n",
-                "    print(f\"Error_max : {error_max:.2e}\")"
-            ]
-        },
-        {
-            "cell_type": "markdown",
-            "id": "12",
-            "metadata": {},
-            "source": [
-                "We observe that as we weakly impose the boundary condition, we no longer fullfill the equation to machine precision at the mesh vertices. We also plot the solution using `pyvista`"
-            ]
-        },
-        {
-            "cell_type": "code",
-            "execution_count": null,
-            "id": "13",
-            "metadata": {},
-            "outputs": [],
-            "source": [
-                "import pyvista\n",
-                "\n",
-                "grid = pyvista.UnstructuredGrid(*plot.vtk_mesh(V))\n",
-                "grid.point_data[\"u\"] = uh.x.array.real\n",
-                "grid.set_active_scalars(\"u\")\n",
-                "plotter = pyvista.Plotter()\n",
-                "plotter.add_mesh(grid, show_edges=True, show_scalar_bar=True)\n",
-                "plotter.view_xy()\n",
-                "if not pyvista.OFF_SCREEN:\n",
-                "    plotter.show()\n",
-                "else:\n",
-                "    figure = plotter.screenshot(\"nitsche.png\")"
-            ]
-        },
-        {
-            "cell_type": "markdown",
-            "id": "14",
-            "metadata": {},
-            "source": [
-                "```{bibliography}\n",
-                "   :filter: cited and ({\"chapter1/nitsche\"} >= docnames)\n",
-                "```"
-            ]
-        },
-        {
-            "cell_type": "code",
-            "execution_count": null,
-            "id": "15",
-            "metadata": {},
-            "outputs": [],
-            "source": []
-        }
-    ],
-    "metadata": {
-        "jupytext": {
-            "formats": "ipynb,py:light"
-        },
-        "kernelspec": {
-            "display_name": "Python 3 (ipykernel)",
-            "language": "python",
-            "name": "python3"
-        },
-        "language_info": {
-            "codemirror_mode": {
-                "name": "ipython",
-                "version": 3
-            },
-            "file_extension": ".py",
-            "mimetype": "text/x-python",
-            "name": "python",
-            "nbconvert_exporter": "python",
-            "pygments_lexer": "ipython3",
-            "version": "3.10.12"
-        }
-    },
-    "nbformat": 4,
-    "nbformat_minor": 5
-=======
  "cells": [
   {
    "cell_type": "markdown",
@@ -494,5 +260,4 @@
  },
  "nbformat": 4,
  "nbformat_minor": 5
->>>>>>> 84ef93bc
 }